--- conflicted
+++ resolved
@@ -89,7 +89,6 @@
 #include <torch/csrc/jit/runtime/operator.h>
 #include <torch/csrc/jit/runtime/print_handler.h>
 #include <torch/csrc/jit/runtime/static/init.h>
-#include <torch/csrc/jit/runtime/symbolic_shape_registry.h>
 #include <torch/csrc/jit/serialization/export.h>
 #include <torch/csrc/jit/serialization/import.h>
 #include <torch/csrc/jit/tensorexpr/execution_counter.h>
@@ -166,17 +165,6 @@
           })
       .def("_jit_pass_lower_all_tuples", LowerAllTuples)
       .def(
-<<<<<<< HEAD
-          "_jit_shape_compute_graph_for_node",
-          [](Node* n) -> c10::optional<std::shared_ptr<Graph>> {
-            if (!n->maybeSchema()) {
-              return c10::nullopt;
-            }
-            return shapeComputeGraphForSchema(n->schema());
-          })
-      .def(
-=======
->>>>>>> 705dd9ff
           "_new_symbolic_shape_symbol",
           []() { return c10::ShapeSymbol::newSymbol().value(); })
       .def(
