from typing import Tuple, Dict, Callable, Any

import torch
import torch.fx
import torchvision.models as models
import torch.fx.passes.splitter_base as splitter_base
import torch.fx.passes.operator_support as op_support
import torch.fx.passes.net_min_base as net_min_base
from torch.fx.experimental.fx2trt.fx2trt import TRTInterpreter, InputTensorSpec, TRTModule


# The purpose of this example is to demonstrate the overall flow of lowering a PyTorch
# model to TensorRT via FX with existing FX based tooling. The general lowering flow
# would be like:
#
# 1. Use splitter to split the model if there're ops in the model that we don't want to
#    lower to TensorRT for some reasons like the ops are not supported in TensorRT or
#    running them on other backends provides better performance.
# 2. Lower the model (or part of the model if splitter is used) to TensorRT via fx2trt.
#
# For this example, we use ResNet18 as example model and split out the linear layer to
# not run on TensorRT just to demonstrate how the splitter works. At the end of this
# example we did a benchmark for a model (named `split_mod`) with all the ops running
# on TensorRT execpt linear layer running on PyTorch Cuda versus a model (named `rn18`)
# fully on PyTorch Cuda.


def lower_mod_to_trt(mod: torch.fx.GraphModule, inputs: Tuple[torch.Tensor]):
    """
    Helper function that given a GraphModule `mod` and its `inputs`, build a
    TRTModule that runs the original `mod` on TensorRT.
    """
    interp = TRTInterpreter(mod, InputTensorSpec.from_tensors(inputs))
    engine, input_names, output_names = interp.run(*inputs)
    return TRTModule(engine, input_names, output_names)


class OpSupport(op_support.OperatorSupport):
    """
    This class is used by splitter to determine which nodes are supported, i.e.
    should be split to the accelerator part (TensorRT).
    """
    def is_node_supported(
        self, submodules: Dict[str, torch.nn.Module], node: torch.fx.Node
    ):
        """
        Here we want linear layer to not run on TensorRT. Thus, we return
        False for linear layer and True for all other ops.
        """
        target = op_support.get_node_target(submodules, node)

        if target == "torch.nn.modules.linear.Linear":
            return False

        return True


class TensorRTMinimizer(net_min_base._MinimizerBase):
    """
    Need to define a Minimizer class for TensorRT because it's used in Splitter.
    """
    def __init__(
        self,
        module: torch.fx.GraphModule,
        sample_input: Tuple[torch.Tensor],
        compare_fn: Callable[[Any, Any, Any], Tuple[float, bool]],
        settings: net_min_base._MinimizerSettingBase = None,
    ):
        if settings is None:
            settings = net_min_base._MinimizerSettingBase()

        super().__init__(module, sample_input, compare_fn, settings)

    def run_a(self, mod, inputs):
        """
        The output of this function serves as an reference.
        """
        mod.eval()
        with torch.no_grad():
            return mod(*inputs)

    def run_b(self, mod, inputs):
        """
        Here we actually run mod on TensorRT return TensorRT result.
        """
        mod.eval()
        try:
            mod = lower_mod_to_trt(mod, inputs)
            output = mod(*inputs)
        except RuntimeError as e:
            raise net_min_base.FxNetMinimizerRunFuncError(
                f"Encounter an error when processing \n{mod.graph}\n {e}"
            )
        else:
            return output


# This in the future will be a global TensorRTSplitter and we don't need to create
# it per example.
class TensorRTSplitter(splitter_base._SplitterBase):
    """
    Splitter for TensorRT.
    """
    def __init__(
        self,
        module: torch.fx.GraphModule,
        sample_input: Tuple[torch.Tensor],
        operator_support: op_support.OperatorSupport = None,
        settings: splitter_base._SplitterSettingBase = None
    ):
        if not operator_support:
            operator_support = op_support.OperatorSupport()

        if not settings:
            settings = splitter_base._SplitterSettingBase()
            settings.allow_non_tensor = True
            settings.skip_fusion = True

        super().__init__(module, sample_input, operator_support, settings)

    def _lower_model_to_backend(self, mod, inputs):
        """
        Lower a GraphModule `mod` to TensorRT with `inputs`.
        """
        mod = lower_mod_to_trt(mod, inputs)
        return mod

    def _find_culprit(self, mod, inputs):
        """
        This function serves the preview functionality in Splitter. When previewing
        splitting result, if something wrong happens during lowering model to TensorRT
        or running a TensorRT model, this function will be called to find any culprit
        that is responsible for the error.
        """
        # Since we don't care about accuracy here, we pass in a dummy compare function.
        minimizer = TensorRTMinimizer(mod, inputs, lambda a, b, c: (1, True))
        minimizer.settings.traverse_method = "sequential"
        minimizer.settings.find_all = True
        culprits = minimizer.minimize()

        if len(culprits) == 0:
            reports = "Unable to find a culprit!\n"
        else:
            reports = "Found some problematic nodes:\n"
            for node in culprits:
                reports += f"{node.format_node()}\n"

        return reports


if __name__ == "__main__":
    # Create ResNet18 `rn18` and inputs `x`
    rn18 = models.resnet18().eval().cuda()
    x = torch.randn(5, 3, 224, 224, device="cuda")

    # Trace the model with FX.
    traced_rn18 = torch.fx.symbolic_trace(rn18)

    # Create a splitter which takes in traced ResNet18.
    splitter = TensorRTSplitter(traced_rn18, (x,), OpSupport())

    # node_support_preview() shows the details of node supporting information based
    # on the DummyOpSupport we created.
    #
    # In the output, we have supported node types
    # and unsupported node types. Nodes in the model with supported types will be
    # split into accelerator submodules while nodes with unsupported types will be
    # split into cpu submodules.
    splitter.node_support_preview()
    """
    output:

    Supported node types in the model:
    torch.nn.modules.conv.Conv2d: ((torch.float32,), {})
    torch.nn.modules.batchnorm.BatchNorm2d: ((torch.float32,), {})
    torch.nn.modules.activation.ReLU: ((torch.float32,), {})
    torch.nn.modules.pooling.MaxPool2d: ((torch.float32,), {})
    _operator.add: ((torch.float32, torch.float32), {})
    torch.nn.modules.pooling.AdaptiveAvgPool2d: ((torch.float32,), {})
    torch.flatten: ((torch.float32,), {})

    Unsupported node types in the model:
    torch.nn.modules.linear.Linear: ((torch.float32,), {})
    """

    # split_preview() shows the details of how the model looks like after split.
    # And for every accelerator module in the split model, it would run a check
    # by lowering and running the module. If any error is catched during the
    # checking process, it will try to find which nodes are causing the trouble
    # here with minimizer.
    #
    # Notice that after split, the model will have some submodules called either
    # `_run_on_acc_{}` or `_run_on_cpu_{}`. We have all the supported nodes in
    # `_run_on_acc_{}` modules and all other nodes in `_run_on_cpu_{}` modules.
    #
    # In the output, we can see it estimates the max qps based on PCIe bandwidth,
    # this is something we need to consider when lowering to acceleartors chips,
    # because the data will be flowing between cpu and accelerator which might not
    # matter in GPU case.
    splitter.split_preview()
    """
    output:

    Before removing small acc subgraphs, total 2 subgraphs are created: 1 acc subgraphs and 1 cpu subgraphs.
    After removing small acc subgraphs, total 2 subgraphs are created: 1 acc subgraphs and 1 cpu subgraphs.
    _run_on_acc_0: 68 node(s)
    _run_on_cpu_1: 1 node(s)

    Processing acc submodule _run_on_acc_0
    Checking inputs...
    Checking outputs...
    Total input size in bytes is 3010560, total output size in bytes is 10240, theoretical max qps (bounds by PCIe bandwidth)
    for this submodule is 35665.85034013606.
    Lowering and running succeed!

    Theoretical max qps (bounds by PCIe bandwidth) for this model is 35665.85034013606, bottleneck is submodule _run_on_acc_0.
    """

    # After split we have two submodules, one is `_run_on_acc_0` and one is `_run_on_cpu_1`.
    # We have only one op in `_run_on_cpu_1` which is a linear layer while all other ops are
    # in `_run_on_acc_0`.
    split_mod = splitter()
    print(split_mod.graph)
    """
    output:

    graph():
        %x : torch.Tensor [#users=1] = placeholder[target=x]
        %_run_on_acc_0 : [#users=1] = call_module[target=_run_on_acc_0](args = (%x,), kwargs = {})
        %_run_on_cpu_1 : [#users=1] = call_module[target=_run_on_cpu_1](args = (%_run_on_acc_0,), kwargs = {})
        return _run_on_cpu_1
    """

    # We want to lower _run_on_acc_0 to TensorRT.
<<<<<<< HEAD
    split_mod._run_on_acc_0 = lower_mod_to_trt(split_mod._run_on_acc_0, (x,))  # type: ignore[arg-type]

    # Assert results are equal with the original model.
    rn18 = rn18.cuda()
    torch.testing.assert_allclose(split_mod(x), rn18(x))
=======
    assert isinstance(split_mod._run_on_acc_0, torch.fx.GraphModule)
    split_mod._run_on_acc_0 = lower_mod_to_trt(split_mod._run_on_acc_0, (x,))

    # Assert results are equal with the original model.
    rn18 = rn18.cuda()
    torch.testing.assert_close(split_mod(x), rn18(x))
>>>>>>> fccaa4a3

    import time
    NITER = 100

    s = time.time()
    for _ in range(NITER):
        split_mod(x)
        torch.cuda.synchronize()
    print('trt time (ms/iter)', (time.time() - s) / NITER * 1000)
    """
    output:

    trt time (ms/iter) 1.978142261505127
    """

    s = time.time()
    for _ in range(NITER):
        rn18(x)
        torch.cuda.synchronize()
    print('stock PyTorch time (ms/iter)', (time.time() - s) / NITER * 1000)
    """
    output:

    stock PyTorch time (ms/iter) 3.8208484649658203
    """<|MERGE_RESOLUTION|>--- conflicted
+++ resolved
@@ -232,20 +232,12 @@
     """
 
     # We want to lower _run_on_acc_0 to TensorRT.
-<<<<<<< HEAD
-    split_mod._run_on_acc_0 = lower_mod_to_trt(split_mod._run_on_acc_0, (x,))  # type: ignore[arg-type]
-
-    # Assert results are equal with the original model.
-    rn18 = rn18.cuda()
-    torch.testing.assert_allclose(split_mod(x), rn18(x))
-=======
     assert isinstance(split_mod._run_on_acc_0, torch.fx.GraphModule)
     split_mod._run_on_acc_0 = lower_mod_to_trt(split_mod._run_on_acc_0, (x,))
 
     # Assert results are equal with the original model.
     rn18 = rn18.cuda()
     torch.testing.assert_close(split_mod(x), rn18(x))
->>>>>>> fccaa4a3
 
     import time
     NITER = 100
