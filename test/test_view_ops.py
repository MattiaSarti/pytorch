--- conflicted
+++ resolved
@@ -210,13 +210,8 @@
         # because view(dtype) does not support backward yet
         # TODO: Remove this when autograd support is added
         if dtype.is_floating_point or dtype.is_complex:
-<<<<<<< HEAD
             for view_dtype in floating_and_complex_types():
-                t = make_tensor((5, 5, 64), device, dtype, low=-5, high=5, requires_grad=True)
-=======
-            for view_dtype in [*get_all_fp_dtypes(), *get_all_complex_dtypes()]:
                 t = make_tensor((5, 5, 64), dtype=dtype, device=device, low=-5, high=5, requires_grad=True)
->>>>>>> 16cd6853
                 self.assertFalse(t.view(view_dtype).requires_grad)
 
     # Test the extra error checks that happen when the view dtype
