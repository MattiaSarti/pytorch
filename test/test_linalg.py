# -*- coding: utf-8 -*-
# Owner(s): ["module: linear algebra"]

import torch
import numpy as np

import unittest
import itertools
import warnings
import math
from math import inf, nan, isnan
import random
from random import randrange
from itertools import product
from functools import reduce, partial, wraps

from torch.testing._internal.common_utils import \
    (TestCase, run_tests, TEST_SCIPY, IS_MACOS, IS_WINDOWS, slowTest,
     TEST_WITH_ASAN, TEST_WITH_ROCM, IS_FBCODE, IS_REMOTE_GPU, iter_indices,
     make_fullrank_matrices_with_distinct_singular_values)
from torch.testing._internal.common_device_type import \
    (instantiate_device_type_tests, dtypes, has_cusolver,
     onlyCPU, skipCUDAIf, skipCUDAIfNoMagma, skipCPUIfNoLapack, precisionOverride,
     skipCUDAIfNoMagmaAndNoCusolver, skipCUDAIfRocm, onlyNativeDeviceTypes, dtypesIfCUDA,
     onlyCUDA, skipCUDAVersionIn, skipMeta, skipCUDAIfNoCusolver)
from torch.testing import make_tensor
from torch.testing._internal.common_dtype import (
    all_types, floating_and_complex_types, get_all_dtypes, get_all_int_dtypes, get_all_complex_dtypes,
    get_all_fp_dtypes,
)
from torch.testing._internal.common_cuda import SM53OrLater, tf32_on_and_off, CUDA11OrLater, CUDA9
from torch.distributions.binomial import Binomial

# Protects against includes accidentally setting the default dtype
# NOTE: jit_metaprogramming_utils sets the default dtype to double!
torch.set_default_dtype(torch.float32)
assert torch.get_default_dtype() is torch.float32

if TEST_SCIPY:
    import scipy

def setLinalgBackendsToDefaultFinally(fn):
    @wraps(fn)
    def _fn(*args, **kwargs):
        try:
            fn(*args, **kwargs)
        finally:
            # Set linalg backend back to default to make sure potential failures in one test
            #   doesn't affect other linalg tests
            torch.backends.cuda.preferred_linalg_library('default')
    return _fn


class TestLinalg(TestCase):
    def setUp(self):
        super(self.__class__, self).setUp()
        torch.backends.cuda.matmul.allow_tf32 = False

    def tearDown(self):
        torch.backends.cuda.matmul.allow_tf32 = True
        super(self.__class__, self).tearDown()

    exact_dtype = True

    @dtypes(torch.float, torch.cfloat)
    @precisionOverride({torch.float: 1e-06, torch.cfloat: 1e-06})
    @tf32_on_and_off(5e-3)
    def test_inner(self, device, dtype):
        def check(a_sizes_, b_sizes_):
            for a_sizes, b_sizes in ((a_sizes_, b_sizes_), (b_sizes_, a_sizes_)):
                a = torch.randn(a_sizes, dtype=dtype, device=device)
                b = torch.randn(b_sizes, dtype=dtype, device=device)
                res = torch.inner(a, b)
                ref = np.inner(a.cpu().numpy(), b.cpu().numpy())
                self.assertEqual(res.cpu(), torch.from_numpy(np.array(ref)))
                out = torch.zeros_like(res)
                torch.inner(a, b, out=out)
                self.assertEqual(res, out)

        check([], [])                       # scalar x scalar
        check([], [0])                      # scalar x empty
        check([], [3])                      # scalar x 1D
        check([], [2, 3, 4])                # scalar x 3D

        check([0], [0])                     # empty x empty
        check([0], [2, 0])                  # empty x 2D

        check([2], [2])                     # 1D x 1D
        check([2], [3, 1, 2])               # 1D x 3D
        check([2], [3, 0, 2])               # 1D x 3D empty

        check([1, 2], [3, 2])               # 2D x 2D
        check([1, 2], [3, 4, 2])            # 2D x 3D
        check([2, 1, 3, 2], [1, 3, 2, 2])   # 4D x 4D

        # Test error message
        with self.assertRaisesRegex(RuntimeError,
                                    r"inner\(\) the last dimension must match on both "
                                    r"input tensors but got shapes \[2, 3\] and \[2, 2\]"):
            torch.randn(2, 3, device=device, dtype=dtype).inner(torch.randn(2, 2, device=device, dtype=dtype))

    # Tests torch.outer, and its alias, torch.ger, vs. NumPy
    @precisionOverride({torch.bfloat16: 1e-1})
    @dtypes(*(get_all_dtypes()))
    def test_outer(self, device, dtype):
        def run_test_case(a, b):
            if dtype == torch.bfloat16:
                a_np = a.to(torch.double).cpu().numpy()
                b_np = b.to(torch.double).cpu().numpy()
                exact_dtype = False
            else:
                a_np = a.cpu().numpy()
                b_np = b.cpu().numpy()
                exact_dtype = True
            expected = np.outer(a_np, b_np)

            self.assertEqual(torch.outer(a, b), expected, exact_dtype=False)
            self.assertEqual(torch.Tensor.outer(a, b), expected, exact_dtype=False)

            self.assertEqual(torch.ger(a, b), expected, exact_dtype=False)
            self.assertEqual(torch.Tensor.ger(a, b), expected, exact_dtype=False)

            # test out variant
            out = torch.empty(a.size(0), b.size(0), device=device, dtype=dtype)
            torch.outer(a, b, out=out)
            self.assertEqual(out, expected, exact_dtype=False)

            out = torch.empty(a.size(0), b.size(0), device=device, dtype=dtype)
            torch.ger(a, b, out=out)
            self.assertEqual(out, expected, exact_dtype=False)

        a = torch.randn(50).to(device=device, dtype=dtype)
        b = torch.randn(50).to(device=device, dtype=dtype)
        run_test_case(a, b)

        # test 0 strided tensor
        zero_strided = torch.randn(1).to(device=device, dtype=dtype).expand(50)
        run_test_case(zero_strided, b)
        run_test_case(a, zero_strided)

    @skipCUDAIfNoMagma
    @skipCPUIfNoLapack
    @dtypes(torch.float, torch.double, torch.cfloat, torch.cdouble)
    def test_linalg_lstsq(self, device, dtype):
        from torch.testing._internal.common_utils import random_well_conditioned_matrix
        if self.device_type == 'cpu':
            drivers = ('gels', 'gelsy', 'gelsd', 'gelss', None)
        else:
            drivers = ('gels', None)

        def check_solution_correctness(a, b, sol):
            sol2 = a.pinverse() @ b
            self.assertEqual(sol, sol2, atol=1e-5, rtol=1e-5)

        def check_correctness_ref(a, b, res, ref, driver="default"):
            def apply_if_not_empty(t, f):
                if t.numel():
                    return f(t)
                else:
                    return t

            def select_if_not_empty(t, i):
                selected = apply_if_not_empty(t, lambda x: x.select(0, i))
                return selected

            m = a.size(-2)
            n = a.size(-1)
            nrhs = b.size(-1)
            batch_size = int(np.prod(a.shape[:-2]))
            if batch_size == 0:
                batch_size = 1
            a_3d = a.view(batch_size, m, n)
            b_3d = b.view(batch_size, m, nrhs)

            solution_3d = res.solution.view(batch_size, n, nrhs)
            residuals_2d = apply_if_not_empty(res.residuals, lambda t: t.view(-1, nrhs))
            rank_1d = apply_if_not_empty(res.rank, lambda t: t.view(-1))
            singular_values_2d = res.singular_values.view(batch_size, res.singular_values.shape[-1])

            if a.numel() > 0:
                for i in range(batch_size):
                    sol, residuals, rank, singular_values = ref(
                        a_3d.select(0, i).numpy(),
                        b_3d.select(0, i).numpy()
                    )
                    # Singular values are None when lapack_driver='gelsy' in SciPy
                    if singular_values is None:
                        singular_values = []
                    self.assertEqual(sol, solution_3d.select(0, i), atol=1e-5, rtol=1e-5)
                    self.assertEqual(rank, select_if_not_empty(rank_1d, i), atol=1e-5, rtol=1e-5)
                    self.assertEqual(singular_values, singular_values_2d.select(0, i), atol=1e-5, rtol=1e-5)

                    # SciPy and NumPy operate only on non-batched input and
                    # return an empty array with shape (0,) if rank(a) != n
                    # in PyTorch the batched inputs are supported and
                    # matrices in the batched input can have different ranks
                    # we compute residuals only if all matrices have rank == n
                    # see https://github.com/pytorch/pytorch/issues/56483
                    if m > n:
                        if torch.all(rank_1d == n):
                            self.assertEqual(
                                residuals, select_if_not_empty(residuals_2d, i), atol=1e-5, rtol=1e-5, exact_dtype=False
                            )
                        else:
                            self.assertTrue(residuals_2d.numel() == 0)

            else:
                self.assertEqual(res.solution.shape, (*a.shape[:-2], n, nrhs))
                self.assertEqual(res.rank.shape, a.shape[:-2])

                # residuals are not always computed (and have non-zero shape)
                if m > n and driver != "gelsy":
                    self.assertEqual(res.residuals.shape, (*a.shape[:-2], 0))
                else:
                    self.assertEqual(res.residuals.shape, (0, ))

                # singular_values are not always computed (and have non-zero shape)
                if driver == "default" or driver == "gelsd" or driver == "gelss":
                    self.assertEqual(res.singular_values.shape, (*a.shape[:-2], min(m, n)))
                else:
                    self.assertEqual(res.singular_values.shape, (0, ))

        def check_correctness_scipy(a, b, res, driver, cond):
            # SciPy provides 3 driver options: gelsd, gelss, gelsy
            if TEST_SCIPY and driver in ('gelsd', 'gelss', 'gelsy'):
                import scipy.linalg

                def scipy_ref(a, b):
                    return scipy.linalg.lstsq(a, b, lapack_driver=driver, cond=cond)
                check_correctness_ref(a, b, res, scipy_ref, driver=driver)

        def check_correctness_numpy(a, b, res, driver, rcond):
            # NumPy uses only gelsd routine
            if driver == 'gelsd':

                def numpy_ref(a, b):
                    return np.linalg.lstsq(a, b, rcond=rcond)
                check_correctness_ref(a, b, res, numpy_ref)

        version = torch.testing._internal.common_cuda._get_torch_cuda_version()
        cusolver_available = (version >= (10, 2))

        ms = [2 ** i for i in range(5)]
        m_ge_n_sizes = [(m, m // 2) for m in ms] + [(m, m) for m in ms]
        # cases m < n are only supported on CPU and for cuSOLVER path on CUDA
        m_l_n_sizes = [(m // 2, m) for m in ms]
        include_m_l_n_case = (cusolver_available or device == 'cpu')
        matrix_sizes = m_ge_n_sizes + (m_l_n_sizes if include_m_l_n_case else [])
        batches = [(), (2,), (2, 2), (2, 2, 2)]
        # we generate matrices with singular values sampled from a normal distribution,
        # that is why we use `cond=1.0`, the mean to cut roughly half of all
        # the singular values and compare whether torch.linalg.lstsq agrees with
        # SciPy and NumPy.
        # if rcond is True then set value for it based on the used algorithm
        # rcond == -1 or any other negative value forces LAPACK to use machine precision tolerance
        rconds = (None, True, -1)

        for batch, matrix_size, driver, rcond in itertools.product(batches, matrix_sizes, drivers, rconds):
            # keep the rcond value if it is None or -1, set the driver specific value if it is True
            if rcond and rcond != -1:
                if driver in ('gelss', 'gelsd'):
                    # SVD based algorithm; set to zero roughly half of all the singular values
                    rcond = 1.0
                else:
                    # driver == 'gelsy'
                    # QR based algorithm; setting the value too high might lead to non-unique solutions and flaky tests
                    rcond = 1e-4

            # specifying rcond value has no effect for gels driver so no need to run the tests again
            if driver == 'gels' and rcond is not None:
                continue

            shape = batch + matrix_size
            a = random_well_conditioned_matrix(*shape, dtype=dtype, device=device)
            b = torch.rand(*shape, dtype=dtype, device=device)

            m = a.size(-2)
            n = a.size(-1)
            res = torch.linalg.lstsq(a, b, rcond=rcond, driver=driver)
            sol = res.solution

            # Only checks gelsd, gelss, gelsy drivers
            check_correctness_scipy(a, b, res, driver, rcond)

            # Only checks gelsd driver
            check_correctness_numpy(a, b, res, driver, rcond)

            # gels driver is not checked by comparing to NumPy or SciPy implementation
            # because NumPy and SciPy do not implement this driver
            if driver == 'gels' and rcond is None:
                check_solution_correctness(a, b, sol)

    @skipCUDAIfNoMagma
    @skipCPUIfNoLapack
    @dtypes(torch.float, torch.double, torch.cfloat, torch.cdouble)
    def test_linalg_lstsq_batch_broadcasting(self, device, dtype):
        from torch.testing._internal.common_utils import random_well_conditioned_matrix

        def check_correctness(a, b):
            sol = torch.linalg.lstsq(a, b).solution
            sol2 = a.pinverse() @ b
            self.assertEqual(sol, sol2, rtol=1e-5, atol=1e-5)

        ms = [2 ** i for i in range(5)]
        batches = [(), (0,), (2,), (2, 2), (2, 2, 2)]
        # the case when a single matrix is batch-broadcasted over the rhs
        for m, batch in itertools.product(ms, batches):
            a = random_well_conditioned_matrix(m, m, dtype=dtype, device=device).view(*([1] * len(batch)), m, m)
            b = torch.rand(*(batch + (m, m)), dtype=dtype, device=device)
            check_correctness(a, b)

        # cases with broadcastable shapes
        for m in ms:
            a = random_well_conditioned_matrix(1, 3, 1, 3, m, m, dtype=dtype, device=device)
            b = torch.rand(3, 1, 3, 1, m, m // 2, dtype=dtype, device=device)
            check_correctness(a, b)

            # rhs are vectors, not matrices in this test
            b = torch.rand(3, 1, 3, 1, m, dtype=dtype, device=device)
            # unsqueeze for b because `check_correctness` checks against
            # a.pinverse() @ b, which requires b to be a matrix
            check_correctness(a, b.unsqueeze(-1))

            a = random_well_conditioned_matrix(3, 1, 3, 1, m, m, dtype=dtype, device=device)
            b = torch.rand(1, 3, 1, 3, m, m // 2, dtype=dtype, device=device)
            check_correctness(a, b)

            # rhs are vectors, not matrices in this test
            b = torch.rand(1, 3, 1, 3, m, dtype=dtype, device=device)
            check_correctness(a, b.unsqueeze(-1))

    @skipCPUIfNoLapack
    @skipCUDAIfNoMagma
    @dtypes(torch.float, torch.double, torch.cfloat, torch.cdouble)
    def test_linalg_lstsq_input_checks(self, device, dtype):
        # check empty inputs
        # empty batches
        a = torch.rand(0, 0, 3, 3, dtype=dtype, device=device)
        b = torch.rand(0, 0, 3, 2, dtype=dtype, device=device)
        self.assertEqual(
            torch.linalg.lstsq(a, b)[0],
            torch.zeros(0, 0, 3, 2, dtype=dtype, device=device)
        )
        # empty a and b
        a = torch.rand(2, 2, 0, 0, dtype=dtype, device=device)
        b = torch.rand(2, 2, 0, 0, dtype=dtype, device=device)
        self.assertEqual(
            torch.linalg.lstsq(a, b)[0],
            torch.zeros(2, 2, 0, 0, dtype=dtype, device=device)
        )
        # empty a and b
        a = torch.rand(2, 2, 3, 0, dtype=dtype, device=device)
        b = torch.rand(2, 2, 3, 0, dtype=dtype, device=device)
        self.assertEqual(
            torch.linalg.lstsq(a, b)[0],
            torch.zeros(2, 2, 0, 0, dtype=dtype, device=device)
        )
        # empty a but not b
        a = torch.rand(2, 2, 3, 0, dtype=dtype, device=device)
        b = torch.rand(2, 2, 3, 2, dtype=dtype, device=device)
        self.assertEqual(
            torch.linalg.lstsq(a, b)[0],
            torch.zeros(2, 2, 0, 2, dtype=dtype, device=device)
        )

        # empty a and b
        if torch.device(device).type == 'cpu':
            # only CPU since CUDA does not support overdetermined systems
            a = torch.rand(2, 2, 0, 3, dtype=dtype, device=device)
            b = torch.rand(2, 2, 0, 3, dtype=dtype, device=device)
            self.assertEqual(
                torch.linalg.lstsq(a, b)[0],
                torch.zeros(2, 2, 3, 3, dtype=dtype, device=device)
            )

        a = torch.rand(2, 3, dtype=dtype, device=device)
        b = torch.rand(3, dtype=dtype, device=device)

        with self.assertRaisesRegex(RuntimeError, 'input must have at least 2 dimensions'):
            torch.linalg.lstsq(b, b)

        with self.assertRaisesRegex(RuntimeError, 'other must have at least 1 dimension'):
            torch.linalg.lstsq(a, torch.tensor(1, dtype=dtype, device=device))

        with self.assertRaisesRegex(RuntimeError, r'input.size\(-2\) should match other.size\(-1\)'):
            torch.linalg.lstsq(a, b)

        with self.assertRaisesRegex(RuntimeError, r'input.size\(-2\) should match other.size\(-2\)'):
            torch.linalg.lstsq(a, b.unsqueeze(-1))

        def complement_device(device):
            if device == 'cpu' and torch.cuda.is_available():
                return 'cuda'
            else:
                return 'cpu'

        a = torch.rand(2, 2, 2, 2, dtype=dtype, device=device)
        b = torch.rand(2, 2, 2, dtype=dtype, device=complement_device(device))
        if a.device != b.device:
            with self.assertRaisesRegex(RuntimeError, 'be on the same device'):
                torch.linalg.lstsq(a, b)

        b = (torch.rand(2, 2, 2, dtype=dtype, device=device) * 100).long()
        with self.assertRaisesRegex(RuntimeError, 'the same dtype'):
            torch.linalg.lstsq(a, b)

        a = torch.rand(2, 2, 2, 2, dtype=dtype, device=device)
        b = torch.rand(2, 2, 2, dtype=dtype, device=device)

        if device != 'cpu':
            with self.assertRaisesRegex(RuntimeError, '`driver` other than `gels` is not supported on CUDA'):
                torch.linalg.lstsq(a, b, driver='fictitious_driver')
        # if on cpu
        else:
            with self.assertRaisesRegex(RuntimeError, r'parameter `driver` should be one of \(gels, gelsy, gelsd, gelss\)'):
                torch.linalg.lstsq(a, b, driver='fictitious_driver')

        # cuSOLVER path supports underdetermined systems
        version = torch.testing._internal.common_cuda._get_torch_cuda_version()
        cusolver_not_available = (version < (10, 1))

        if device != 'cpu' and cusolver_not_available:
            a = torch.rand(2, 3, dtype=dtype, device=device)
            b = torch.rand(2, 1, dtype=dtype, device=device)
            with self.assertRaisesRegex(RuntimeError, r'only overdetermined systems'):
                torch.linalg.lstsq(a, b)

    @skipCUDAIfNoMagma
    @skipCPUIfNoLapack
    @dtypes(*floating_and_complex_types())
    def test_cholesky(self, device, dtype):
        from torch.testing._internal.common_utils import random_hermitian_pd_matrix

        def run_test(shape, batch, contiguous):
            A = random_hermitian_pd_matrix(shape, *batch, dtype=dtype, device=device)
            if A.numel() > 0 and not contiguous:
                A = A.mT
                self.assertFalse(A.is_contiguous())
            expected_L = np.linalg.cholesky(A.cpu().numpy())
            actual_L = torch.linalg.cholesky(A)

            # For fp32 individual entries in matrices can differ between PyTorch and NumPy
            # Let's compare the norms of matrices instead
            if A.numel() > 0 and dtype in [torch.float32, torch.complex64]:
                # axis is specified to calculate matrix norm for batched input
                expected_norm = np.linalg.norm(expected_L, ord=1, axis=(-2, -1))
                actual_norm = torch.linalg.norm(actual_L, ord=1, axis=(-2, -1))
                # Compare the norms with standard tolerances
                self.assertEqual(actual_norm, expected_norm)
                # and individual values with a higher tolerance
                self.assertEqual(actual_L, expected_L, atol=1e-2, rtol=1e-5)
            else:
                self.assertEqual(actual_L, expected_L)

        shapes = (0, 3, 5)
        batches = ((), (3, ), (2, 2))
        larger_input_case = [(100, (5, ), True)]
        for shape, batch, contiguous in list(itertools.product(shapes, batches, (True, False))) + larger_input_case:
            run_test(shape, batch, contiguous)

        # check the out= variant
        A = random_hermitian_pd_matrix(3, 3, dtype=dtype, device=device)
        out = torch.empty_like(A)
        ans = torch.linalg.cholesky(A, out=out)
        self.assertEqual(ans, out)
        expected = torch.linalg.cholesky(A)
        self.assertEqual(expected, out)

        # check the upper= variant
        expected = torch.linalg.cholesky(A).mH
        actual = torch.linalg.cholesky(A, upper=True)
        self.assertEqual(expected, actual)

    @skipCUDAIfNoMagma
    @skipCPUIfNoLapack
    @dtypes(*floating_and_complex_types())
    def test_cholesky_errors_and_warnings(self, device, dtype):
        from torch.testing._internal.common_utils import random_hermitian_pd_matrix

        # cholesky requires the input to be a square matrix or batch of square matrices
        A = torch.randn(2, 3, device=device, dtype=dtype)
        with self.assertRaisesRegex(RuntimeError, r'must be batches of square matrices'):
            torch.linalg.cholesky(A)
        A = torch.randn(2, 2, 3, device=device, dtype=dtype)
        with self.assertRaisesRegex(RuntimeError, r'must be batches of square matrices'):
            torch.linalg.cholesky(A)
        with self.assertRaisesRegex(np.linalg.LinAlgError, r'Last 2 dimensions of the array must be square'):
            np.linalg.cholesky(A.cpu().numpy())

        # cholesky requires the input to be at least 2 dimensional tensor
        A = torch.randn(2, device=device, dtype=dtype)
        with self.assertRaisesRegex(RuntimeError, r'must have at least 2 dimensions'):
            torch.linalg.cholesky(A)
        with self.assertRaisesRegex(np.linalg.LinAlgError,
                                    r'1-dimensional array given\. Array must be at least two-dimensional'):
            np.linalg.cholesky(A.cpu().numpy())

        # if the input matrix is not positive definite, an error should be raised
        A = torch.eye(3, 3, dtype=dtype, device=device)
        A[-1, -1] = 0  # Now A is not positive definite
        with self.assertRaisesRegex(torch.linalg.LinAlgError, r'minor of order 3 is not positive-definite'):
            torch.linalg.cholesky(A)
        with self.assertRaisesRegex(np.linalg.LinAlgError, r'Matrix is not positive definite'):
            np.linalg.cholesky(A.cpu().numpy())

        # if at least one matrix in the batch is singular, an error should be raised
        A = torch.eye(3, 3, dtype=dtype, device=device)
        A = A.reshape((1, 3, 3))
        A = A.repeat(5, 1, 1)
        A[4, -1, -1] = 0  # Now A[4] is not positive definite
        with self.assertRaisesRegex(torch.linalg.LinAlgError, r'\(Batch element 4\): The factorization could not be completed'):
            torch.linalg.cholesky(A)

        # if out tensor with wrong shape is passed a warning is given
        A = random_hermitian_pd_matrix(3, dtype=dtype, device=device)
        out = torch.empty(2, 3, dtype=dtype, device=device)
        with warnings.catch_warnings(record=True) as w:
            # Trigger warning
            torch.linalg.cholesky(A, out=out)
            # Check warning occurs
            self.assertEqual(len(w), 1)
            self.assertTrue("An output with one or more elements was resized" in str(w[-1].message))

        # dtypes should be safely castable
        out = torch.empty(*A.shape, dtype=torch.int, device=device)
        with self.assertRaisesRegex(RuntimeError, "but got result with dtype Int"):
            torch.linalg.cholesky(A, out=out)

        # device should match
        if torch.cuda.is_available():
            wrong_device = 'cpu' if self.device_type != 'cpu' else 'cuda'
            out = torch.empty(0, device=wrong_device, dtype=dtype)
            with self.assertRaisesRegex(RuntimeError, "Expected result and input tensors to be on the same device"):
                torch.linalg.cholesky(A, out=out)

    # NOTE: old_cholesky* tests were moved here from test_torch.py and test_autograd.py
    @slowTest
    @skipCUDAIfNoMagma
    @skipCPUIfNoLapack
    @dtypes(torch.double)
    def test_old_cholesky_batched_many_batches(self, device, dtype):
        from torch.testing._internal.common_utils import random_symmetric_pd_matrix

        def cholesky_test_helper(n, batchsize, device, upper):
            A = random_symmetric_pd_matrix(n, batchsize, dtype=dtype, device=device)
            chol_fact = torch.cholesky(A, upper=upper)
            if upper:
                # Correctness check
                self.assertEqual(A, chol_fact.mT.matmul(chol_fact))
                # Upper triangular check
                self.assertEqual(chol_fact, chol_fact.triu())
            else:
                # Correctness check
                self.assertEqual(A, chol_fact.matmul(chol_fact.mT))
                # Lower triangular check
                self.assertEqual(chol_fact, chol_fact.tril())

        for upper, batchsize in itertools.product([True, False], [262144, 524288]):
            cholesky_test_helper(2, batchsize, device, upper)

    @precisionOverride({torch.float32: 1e-4, torch.complex64: 1e-4})
    @skipCUDAIfNoMagma
    @skipCPUIfNoLapack
    @dtypes(*floating_and_complex_types())
    def test_old_cholesky_batched(self, device, dtype):
        from torch.testing._internal.common_utils import random_hermitian_pd_matrix

        def cholesky_test_helper(n, batch_dims, upper):
            A = random_hermitian_pd_matrix(n, *batch_dims, dtype=dtype, device=device)
            cholesky_exp = torch.stack([m.cholesky(upper=upper) for m in A.reshape(-1, n, n)])
            cholesky_exp = cholesky_exp.reshape_as(A)
            self.assertEqual(cholesky_exp, torch.cholesky(A, upper=upper))

        for upper, batchsize in itertools.product([True, False], [(3,), (3, 4), (2, 3, 4)]):
            cholesky_test_helper(3, batchsize, upper)

    @precisionOverride({torch.float32: 1e-4, torch.complex64: 1e-4})
    @skipCUDAIfNoMagma
    @skipCPUIfNoLapack
    @dtypes(*floating_and_complex_types())
    @tf32_on_and_off(0.01)
    def test_old_cholesky(self, device, dtype):
        from torch.testing._internal.common_utils import random_hermitian_pd_matrix

        A = random_hermitian_pd_matrix(10, dtype=dtype, device=device)

        # default Case
        C = torch.cholesky(A)
        B = torch.mm(C, C.t().conj())
        self.assertEqual(A, B, atol=1e-14, rtol=0)

        # test Upper Triangular
        U = torch.cholesky(A, True)
        B = torch.mm(U.t().conj(), U)
        self.assertEqual(A, B, atol=1e-14, rtol=0, msg='cholesky (upper) did not allow rebuilding the original matrix')

        # test Lower Triangular
        L = torch.cholesky(A, False)
        B = torch.mm(L, L.t().conj())
        self.assertEqual(A, B, atol=1e-14, rtol=0, msg='cholesky (lower) did not allow rebuilding the original matrix')

    @skipCUDAIfNoMagma
    @skipCPUIfNoLapack
    @dtypes(*floating_and_complex_types())
    def test_old_cholesky_empty(self, device, dtype):
        def run_test(upper):
            A = torch.empty(0, 0, dtype=dtype, device=device)
            chol = torch.cholesky(A, upper)
            chol_A = torch.matmul(chol, chol.t().conj())
            self.assertEqual(A, chol_A)
        for upper in [True, False]:
            run_test(upper)

    # Test for issue
    # https://github.com/pytorch/pytorch/issues/57032
    # torch.cholesky with upper=True for batched CUDA inputs was wrong
    # it was using the lower triangular part instead of the upper one
    @onlyCUDA
    @skipCUDAIfNoMagma
    @dtypes(*floating_and_complex_types())
    def test_old_cholesky_batched_upper(self, device, dtype):
        from torch.testing._internal.common_utils import random_hermitian_pd_matrix

        batchsize = 2
        A = random_hermitian_pd_matrix(3, batchsize, dtype=dtype, device=device)
        A_triu = A.triu()  # fill the lower triangular part with zero

        U = torch.cholesky(A_triu, upper=True)

        reconstruct_A = U.mH @ U
        self.assertEqual(A, reconstruct_A)

    @skipCUDAIfNoMagmaAndNoCusolver
    @skipCPUIfNoLapack
    @dtypes(*floating_and_complex_types())
    def test_cholesky_ex(self, device, dtype):
        from torch.testing._internal.common_utils import random_hermitian_pd_matrix

        def run_test(n, batch):
            A = random_hermitian_pd_matrix(n, *batch, dtype=dtype, device=device)
            expected_L = np.linalg.cholesky(A.cpu().numpy())
            expected_info = torch.zeros(A.shape[:-2], dtype=torch.int32, device=device)
            actual_L, actual_info = torch.linalg.cholesky_ex(A)

            # For fp32 individual entries in matrices can differ between PyTorch and NumPy
            # Let's compare the norms of matrices instead
            if A.numel() > 0 and dtype in [torch.float32, torch.complex64]:
                # axis is specified to calculate matrix norm for batched input
                expected_norm = np.linalg.norm(expected_L, ord=1, axis=(-2, -1))
                actual_norm = torch.linalg.norm(actual_L, ord=1, axis=(-2, -1))
                # Compare the norms with standard tolerances
                self.assertEqual(actual_norm, expected_norm)
                # and individual values with a higher tolerance
                self.assertEqual(actual_L, expected_L, atol=1e-2, rtol=1e-5)
            else:
                self.assertEqual(actual_L, expected_L)
            self.assertEqual(actual_info, expected_info)

        ns = (0, 3, 5)
        batches = ((), (2, ), (2, 1))
        for n, batch in itertools.product(ns, batches):
            run_test(n, batch)

    @skipCUDAIfNoMagmaAndNoCusolver
    @skipCPUIfNoLapack
    @dtypes(*floating_and_complex_types())
    def test_cholesky_ex_non_pd(self, device, dtype):
        # if the input matrix is not positive definite, info with positive integer is returned
        A = torch.eye(3, 3, dtype=dtype, device=device)
        A[-1, -1] = 0  # Now A is singular
        _, info = torch.linalg.cholesky_ex(A)
        self.assertEqual(info, 3)
        with self.assertRaisesRegex(torch.linalg.LinAlgError, r'minor of order 3 is not positive-definite'):
            torch.linalg.cholesky_ex(A, check_errors=True)

        # if at least one matrix in the batch is not positive definite,
        # batched info with positive integer for the corresponding matrix is returned
        A = torch.eye(3, 3, dtype=dtype, device=device)
        A = A.reshape((1, 3, 3))
        A = A.repeat(5, 1, 1)
        A[3, -2, -2] = 0  # Now A[3] is singular
        _, info = torch.linalg.cholesky_ex(A)

        expected_info = torch.zeros(A.shape[:-2], dtype=torch.int32, device=device)
        expected_info[3] = 2
        self.assertEqual(info, expected_info)
        with self.assertRaisesRegex(torch.linalg.LinAlgError, r'\(Batch element 3\): The factorization could not be completed'):
            torch.linalg.cholesky_ex(A, check_errors=True)

    @skipCUDAIfNoMagmaAndNoCusolver
    @skipCPUIfNoLapack
    @dtypes(*floating_and_complex_types())
    def test_cholesky_ex_out_info_error(self, device, dtype):
        from torch.testing._internal.common_utils import random_hermitian_pd_matrix

        # dtype for info must be torch.int32
        A = random_hermitian_pd_matrix(3, dtype=dtype, device=device)
        L = torch.empty(A.shape, dtype=dtype, device=device)
        info = torch.empty(A.shape[:-2], dtype=torch.int64, device=device)
        with self.assertRaisesRegex(RuntimeError, "but got info with dtype Long"):
            torch.linalg.cholesky_ex(A, out=(L, info))

    def _test_addr_vs_numpy(self, device, dtype, beta=1, alpha=1):
        def check(m, a, b, beta, alpha):
            if dtype == torch.bfloat16:
                a_np = a.to(torch.double).cpu().numpy()
                b_np = b.to(torch.double).cpu().numpy()
                m_np = m.to(torch.double).cpu().numpy()
                exact_dtype = False
            else:
                a_np = a.cpu().numpy()
                b_np = b.cpu().numpy()
                m_np = m.cpu().numpy()
                exact_dtype = True
            if beta == 0:
                expected = alpha * np.outer(a_np, b_np)
            else:
                expected = beta * m_np + alpha * np.outer(a_np, b_np)

            res = torch.addr(m, a, b, beta=beta, alpha=alpha)
            self.assertEqual(res, expected, exact_dtype=exact_dtype)

            # Test out variant
            out = torch.empty_like(res)
            torch.addr(m, a, b, beta=beta, alpha=alpha, out=out)
            self.assertEqual(out, expected, exact_dtype=exact_dtype)

        m = make_tensor((50, 50), device=device, dtype=dtype, low=-2, high=2)
        a = make_tensor((50,), device=device, dtype=dtype, low=-2, high=2)
        b = make_tensor((50,), device=device, dtype=dtype, low=-2, high=2)

        check(m, a, b, beta, alpha)

        # test transpose
        m_transpose = torch.transpose(m, 0, 1)
        check(m_transpose, a, b, beta, alpha)

        # test 0 strided tensor
        zero_strided = make_tensor((1,), device=device, dtype=dtype, low=-2, high=2).expand(50)
        check(m, zero_strided, b, beta, alpha)

        # test scalar
        m_scalar = torch.tensor(1, device=device, dtype=dtype)
        check(m_scalar, a, b, beta, alpha)

        # test nans and infs are not propagated to the output when beta == 0
        float_and_complex_dtypes = get_all_fp_dtypes() + get_all_complex_dtypes()
        if beta == 0 and dtype in float_and_complex_dtypes:
            m[0][10] = m[10][10] = m[20][20] = float('inf')
            m[1][10] = m[11][10] = m[21][20] = float('nan')
        check(m, a, b, 0, alpha)

    @dtypes(torch.bool)
    def test_addr_bool(self, device, dtype):
        self._test_addr_vs_numpy(device, dtype, beta=True, alpha=False)
        self._test_addr_vs_numpy(device, dtype, beta=False, alpha=True)
        self._test_addr_vs_numpy(device, dtype, beta=False, alpha=False)
        self._test_addr_vs_numpy(device, dtype, beta=True, alpha=True)

    @dtypes(*(get_all_int_dtypes()))
    def test_addr_integral(self, device, dtype):
        with self.assertRaisesRegex(RuntimeError,
                                    'argument beta must not be a floating point number.'):
            self._test_addr_vs_numpy(device, dtype, beta=2., alpha=1)
        with self.assertRaisesRegex(RuntimeError,
                                    'argument alpha must not be a floating point number.'):
            self._test_addr_vs_numpy(device, dtype, beta=2, alpha=1.)
        with self.assertRaisesRegex(RuntimeError,
                                    'Boolean beta only supported for Boolean results.'):
            self._test_addr_vs_numpy(device, dtype, beta=True, alpha=1)
        with self.assertRaisesRegex(RuntimeError,
                                    'Boolean alpha only supported for Boolean results.'):
            self._test_addr_vs_numpy(device, dtype, beta=2, alpha=True)

        # when beta is zero
        self._test_addr_vs_numpy(device, dtype, beta=0, alpha=2)
        # when beta is not zero
        self._test_addr_vs_numpy(device, dtype, beta=2, alpha=2)

    @precisionOverride({torch.bfloat16: 1e-1})
    @dtypes(*(get_all_fp_dtypes() + get_all_complex_dtypes()))
    def test_addr_float_and_complex(self, device, dtype):
        with self.assertRaisesRegex(RuntimeError,
                                    'Boolean beta only supported for Boolean results.'):
            self._test_addr_vs_numpy(device, dtype, beta=True, alpha=1)
        with self.assertRaisesRegex(RuntimeError,
                                    'Boolean alpha only supported for Boolean results.'):
            self._test_addr_vs_numpy(device, dtype, beta=2, alpha=True)

        # when beta is zero
        self._test_addr_vs_numpy(device, dtype, beta=0., alpha=2)
        # when beta is not zero
        self._test_addr_vs_numpy(device, dtype, beta=0.5, alpha=2)
        if dtype in get_all_complex_dtypes():
            self._test_addr_vs_numpy(device, dtype, beta=(0 + 0.1j), alpha=(0.2 - 0.2j))

    @dtypes(*itertools.product(get_all_dtypes(),
                               get_all_dtypes()))
    def test_outer_type_promotion(self, device, dtypes):
        a = torch.randn(5).to(device=device, dtype=dtypes[0])
        b = torch.randn(5).to(device=device, dtype=dtypes[1])
        for op in (torch.outer, torch.Tensor.outer, torch.ger, torch.Tensor.ger):
            result = op(a, b)
            self.assertEqual(result.dtype, torch.result_type(a, b))

    # don't use @dtypes decorator to avoid generating ~1700 tests per device
    def test_addr_type_promotion(self, device):
        for dtypes0, dtypes1, dtypes2 in product(get_all_dtypes(), repeat=3):
            a = make_tensor((5,), device=device, dtype=dtypes0, low=-2, high=2)
            b = make_tensor((5,), device=device, dtype=dtypes1, low=-2, high=2)
            m = make_tensor((5, 5), device=device, dtype=dtypes2, low=-2, high=2)

            desired_dtype = torch.promote_types(torch.promote_types(dtypes0, dtypes1),
                                                dtypes2)
            for op in (torch.addr, torch.Tensor.addr):
                result = op(m, a, b)
                self.assertEqual(result.dtype, desired_dtype)

    # Tests migrated from test_torch.py
    # 1) test the shape of the result tensor when there is empty input tensor
    # 2) test the Runtime Exception when there is scalar input tensor
    def test_outer_ger_addr_legacy_tests(self, device):
        for size in ((0, 0), (0, 5), (5, 0)):
            a = torch.rand(size[0], device=device)
            b = torch.rand(size[1], device=device)

            self.assertEqual(torch.outer(a, b).shape, size)
            self.assertEqual(torch.ger(a, b).shape, size)

            m = torch.empty(size, device=device)
            self.assertEqual(torch.addr(m, a, b).shape, size)

        m = torch.randn(5, 6, device=device)
        a = torch.randn(5, device=device)
        b = torch.tensor(6, device=device)
        self.assertRaises(RuntimeError, lambda: torch.outer(a, b))
        self.assertRaises(RuntimeError, lambda: torch.outer(b, a))
        self.assertRaises(RuntimeError, lambda: torch.ger(a, b))
        self.assertRaises(RuntimeError, lambda: torch.ger(b, a))
        self.assertRaises(RuntimeError, lambda: torch.addr(m, a, b))
        self.assertRaises(RuntimeError, lambda: torch.addr(m, b, a))

    # Tests torch.det and its alias, torch.linalg.det, vs. NumPy
    @skipCUDAIfNoMagma
    @skipCPUIfNoLapack
    @dtypes(torch.double, torch.cdouble)
    def test_det(self, device, dtype):
        tensors = (
            torch.randn((2, 2), device=device, dtype=dtype),
            torch.randn((129, 129), device=device, dtype=dtype),
            torch.randn((3, 52, 52), device=device, dtype=dtype),
            torch.randn((4, 2, 26, 26), device=device, dtype=dtype))


        ops = (torch.det, torch.Tensor.det,
               torch.linalg.det)
        for t in tensors:
            expected = np.linalg.det(t.cpu().numpy())
            for op in ops:
                actual = op(t)
                self.assertEqual(actual, expected)
                self.compare_with_numpy(op, np.linalg.det, t)

        # NOTE: det requires a 2D+ tensor
        t = torch.randn(1, device=device, dtype=dtype)
        with self.assertRaises(RuntimeError):
            op(t)

    @skipCUDAIfNoMagma
    @skipCPUIfNoLapack
    @dtypes(*floating_and_complex_types())
    @precisionOverride({torch.float32: 1e-4, torch.complex64: 1e-4})
    def test_eigh(self, device, dtype):
        from torch.testing._internal.common_utils import random_hermitian_matrix

        def run_test(shape, batch, uplo):
            matrix = random_hermitian_matrix(shape, *batch, dtype=dtype, device=device)
            expected_w, expected_v = np.linalg.eigh(matrix.cpu().numpy(), UPLO=uplo)
            actual_w, actual_v = torch.linalg.eigh(matrix, UPLO=uplo)
            self.assertEqual(actual_w, expected_w)
            # sign of eigenvectors is not unique and therefore absolute values are compared
            self.assertEqual(abs(actual_v), abs(expected_v))
            # additionally we can multiply the eigenvector with a phase factor e^{i\phi} and then compare the values
            # let's choose the convention that the first element of the eigenvectors from torch and numpy be the same
            # for real inputs, this phase factor is plus or minus one
            if matrix.numel() > 0:
                phase = torch.from_numpy(expected_v[..., 0, :]).to(device=device).div(actual_v[..., 0, :])
                actual_v_rotated = actual_v * phase.unsqueeze(-2).expand_as(actual_v)
                self.assertEqual(actual_v_rotated, expected_v)

            # check the out= variant
            out_w = torch.empty_like(actual_w)
            out_v = torch.empty_like(actual_v)
            ans_w, ans_v = torch.linalg.eigh(matrix, UPLO=uplo, out=(out_w, out_v))
            self.assertEqual(ans_w, out_w)
            self.assertEqual(ans_v, out_v)
            self.assertEqual(ans_w, actual_w)
            self.assertEqual(abs(ans_v), abs(actual_v))

        shapes = (0, 3, 5)
        batches = ((), (3, ), (2, 2))
        uplos = ["U", "L"]
        for shape, batch, uplo in itertools.product(shapes, batches, uplos):
            run_test(shape, batch, uplo)

    @skipCUDAIfNoMagma
    @skipCPUIfNoLapack
    @dtypes(*floating_and_complex_types())
    @precisionOverride({torch.float32: 1e-4, torch.complex64: 1e-4})
    def test_eigh_lower_uplo(self, device, dtype):
        def run_test(shape, batch, uplo):
            # check lower case uplo
            # use non-symmetric input to check whether uplo argument is working as intended
            matrix = torch.randn(shape, shape, *batch, dtype=dtype, device=device)
            expected_w, expected_v = np.linalg.eigh(matrix.cpu().numpy(), UPLO=uplo)
            actual_w, actual_v = torch.linalg.eigh(matrix, UPLO=uplo)
            self.assertEqual(actual_w, expected_w)
            self.assertEqual(abs(actual_v), abs(expected_v))

        uplos = ["u", "l"]
        for uplo in uplos:
            run_test(3, (2, 2), uplo)

    @skipCUDAIfNoMagma
    @skipCPUIfNoLapack
    @dtypes(*floating_and_complex_types())
    def test_eigh_errors_and_warnings(self, device, dtype):
        from torch.testing._internal.common_utils import random_hermitian_matrix

        # eigh requires a square matrix
        t = torch.randn(2, 3, device=device, dtype=dtype)
        with self.assertRaisesRegex(RuntimeError, "must be batches of square matrices"):
            torch.linalg.eigh(t)

        # eigh requires 'uplo' parameter to be 'U' or 'L'
        t = torch.randn(3, 3, device=device, dtype=dtype)
        for uplo in ["a", "wrong"]:
            with self.assertRaisesRegex(RuntimeError, "be \'L\' or \'U\'"):
                torch.linalg.eigh(t, UPLO=uplo)
            with self.assertRaisesRegex(ValueError, "be \'L\' or \'U\'"):
                np.linalg.eigh(t.cpu().numpy(), UPLO=uplo)

        # if non-empty out tensor with wrong shape is passed a warning is given
        a = random_hermitian_matrix(3, dtype=dtype, device=device)
        real_dtype = a.real.dtype if dtype.is_complex else dtype
        out_w = torch.empty(7, 7, dtype=real_dtype, device=device)
        out_v = torch.empty(7, 7, dtype=dtype, device=device)
        with warnings.catch_warnings(record=True) as w:
            # Trigger warning
            torch.linalg.eigh(a, out=(out_w, out_v))
            # Check warning occurs
            self.assertEqual(len(w), 2)
            self.assertTrue("An output with one or more elements was resized" in str(w[-2].message))
            self.assertTrue("An output with one or more elements was resized" in str(w[-1].message))

        # dtypes should be safely castable
        out_w = torch.empty(0, dtype=real_dtype, device=device)
        out_v = torch.empty(0, dtype=torch.int, device=device)
        with self.assertRaisesRegex(RuntimeError, "but got eigenvectors with dtype Int"):
            torch.linalg.eigh(a, out=(out_w, out_v))

        out_w = torch.empty(0, dtype=torch.int, device=device)
        out_v = torch.empty(0, dtype=dtype, device=device)
        with self.assertRaisesRegex(RuntimeError, "but got eigenvalues with dtype Int"):
            torch.linalg.eigh(a, out=(out_w, out_v))

        # device should match
        if torch.cuda.is_available():
            wrong_device = 'cpu' if self.device_type != 'cpu' else 'cuda'
            out_w = torch.empty(0, device=wrong_device, dtype=dtype)
            out_v = torch.empty(0, device=device, dtype=dtype)
            with self.assertRaisesRegex(RuntimeError, "tensors to be on the same device"):
                torch.linalg.eigh(a, out=(out_w, out_v))
            out_w = torch.empty(0, device=device, dtype=dtype)
            out_v = torch.empty(0, device=wrong_device, dtype=dtype)
            with self.assertRaisesRegex(RuntimeError, "tensors to be on the same device"):
                torch.linalg.eigh(a, out=(out_w, out_v))


    @skipCUDAIfNoMagma
    @skipCPUIfNoLapack
    @dtypes(*floating_and_complex_types())
    @precisionOverride({torch.float32: 1e-4, torch.complex64: 1e-4})
    def test_eigvalsh(self, device, dtype):
        from torch.testing._internal.common_utils import random_hermitian_matrix

        def run_test(shape, batch, uplo):
            matrix = random_hermitian_matrix(shape, *batch, dtype=dtype, device=device)
            expected_w = np.linalg.eigvalsh(matrix.cpu().numpy(), UPLO=uplo)
            actual_w = torch.linalg.eigvalsh(matrix, UPLO=uplo)
            self.assertEqual(actual_w, expected_w)

            # check the out= variant
            out = torch.empty_like(actual_w)
            ans = torch.linalg.eigvalsh(matrix, UPLO=uplo, out=out)
            self.assertEqual(ans, out)
            self.assertEqual(ans, actual_w)

        shapes = (0, 3, 5)
        batches = ((), (3, ), (2, 2))
        uplos = ["U", "L"]
        for shape, batch, uplo in itertools.product(shapes, batches, uplos):
            run_test(shape, batch, uplo)

    @skipCUDAIfNoMagma
    @skipCPUIfNoLapack
    @dtypes(*floating_and_complex_types())
    def test_eigvalsh_errors_and_warnings(self, device, dtype):
        # eigvalsh requires a square matrix
        t = torch.randn(2, 3, device=device, dtype=dtype)
        with self.assertRaisesRegex(RuntimeError, "must be batches of square matrices"):
            torch.linalg.eigvalsh(t)

        # eigvalsh requires 'uplo' parameter to be 'U' or 'L'
        t = torch.randn(3, 3, device=device, dtype=dtype)
        for uplo in ["a", "wrong"]:
            with self.assertRaisesRegex(RuntimeError, "be \'L\' or \'U\'"):
                torch.linalg.eigvalsh(t, UPLO=uplo)
            with self.assertRaisesRegex(ValueError, "be \'L\' or \'U\'"):
                np.linalg.eigvalsh(t.cpu().numpy(), UPLO=uplo)

        # if non-empty out tensor with wrong shape is passed a warning is given
        real_dtype = t.real.dtype if dtype.is_complex else dtype
        out = torch.empty_like(t).to(real_dtype)
        with warnings.catch_warnings(record=True) as w:
            # Trigger warning
            torch.linalg.eigvalsh(t, out=out)
            # Check warning occurs
            self.assertEqual(len(w), 1)
            self.assertTrue("An output with one or more elements was resized" in str(w[-1].message))

        # dtypes should be safely castable
        out = torch.empty(0, dtype=torch.int, device=device)
        with self.assertRaisesRegex(RuntimeError, "but got result with dtype Int"):
            torch.linalg.eigvalsh(t, out=out)

        # device should match
        if torch.cuda.is_available():
            wrong_device = 'cpu' if self.device_type != 'cpu' else 'cuda'
            out = torch.empty(0, device=wrong_device, dtype=dtype)
            with self.assertRaisesRegex(RuntimeError, "tensors to be on the same device"):
                torch.linalg.eigvalsh(t, out=out)

    @dtypes(*floating_and_complex_types())
    def test_kron(self, device, dtype):

        def run_test_case(a_shape, b_shape):
            a = torch.rand(a_shape, dtype=dtype, device=device)
            b = torch.rand(b_shape, dtype=dtype, device=device)

            expected = np.kron(a.cpu().numpy(), b.cpu().numpy())
            result = torch.kron(a, b)
            self.assertEqual(result, expected)

            # check the out= variant
            out = torch.empty_like(result)
            ans = torch.kron(a, b, out=out)
            self.assertEqual(ans, out)
            self.assertEqual(ans, result)

        shapes = [(4,), (2, 2), (1, 2, 3), (1, 2, 3, 3)]
        for a_shape, b_shape in itertools.product(shapes, reversed(shapes)):
            run_test_case(a_shape, b_shape)

    @dtypes(*floating_and_complex_types())
    def test_kron_empty(self, device, dtype):

        def run_test_case(empty_shape):
            a = torch.eye(3, dtype=dtype, device=device)
            b = torch.empty(empty_shape, dtype=dtype, device=device)
            result = torch.kron(a, b)
            expected = np.kron(a.cpu().numpy(), b.cpu().numpy())
            self.assertEqual(result, expected)

            # NumPy doesn't work if the first argument is empty
            result = torch.kron(b, a)
            self.assertEqual(result.shape, expected.shape)

        empty_shapes = [(0,), (2, 0), (1, 0, 3)]
        for empty_shape in empty_shapes:
            run_test_case(empty_shape)

    @dtypes(*floating_and_complex_types())
    def test_kron_errors_and_warnings(self, device, dtype):
        # if non-empty out tensor with wrong shape is passed a warning is given
        a = torch.eye(3, dtype=dtype, device=device)
        b = torch.ones((2, 2), dtype=dtype, device=device)
        out = torch.empty_like(a)
        with warnings.catch_warnings(record=True) as w:
            # Trigger warning
            torch.kron(a, b, out=out)
            # Check warning occurs
            self.assertEqual(len(w), 1)
            self.assertTrue("An output with one or more elements was resized" in str(w[-1].message))

        # dtypes should match
        out = torch.empty_like(a).to(torch.int)
        with self.assertRaisesRegex(RuntimeError, "can't be cast to the desired output type"):
            torch.kron(a, b, out=out)

    # This test confirms that torch.linalg.norm's dtype argument works
    # as expected, according to the function's documentation
    @skipCUDAIfNoMagma
    def test_norm_dtype(self, device):
        def run_test_case(input_size, ord, keepdim, from_dtype, to_dtype):
            # Determine the best dtype to use for comparisons between tensors
            # of two different types
            def get_compare_dtype(type0, type1):
                types_32bit_based = [torch.float, torch.cfloat]
                is_complex = type0.is_complex or type1.is_complex

                if type0 in types_32bit_based or type1 in types_32bit_based:
                    return torch.cfloat if is_complex else torch.float
                else:
                    return torch.cdouble if is_complex else torch.double

            compare_dtype = get_compare_dtype(from_dtype, to_dtype)

            def get_value_type(dtype):
                if dtype == torch.cfloat:
                    return torch.float
                elif dtype == torch.cdouble:
                    return torch.double
                elif dtype == torch.complex32:
                    return torch.float16
                else:
                    return dtype

            msg = (
                f'input_size={input_size}, ord={ord}, keepdim={keepdim}, '
                f'from_dtype={from_dtype}, to_dtype={to_dtype}')
            input = torch.randn(*input_size, dtype=from_dtype, device=device)
            result = torch.linalg.norm(input, ord, keepdim=keepdim)
            if from_dtype.is_complex:
                # By default, norm downgrades a complex input to the corresponding real number type
                self.assertEqual(result.dtype, get_value_type(from_dtype), msg=msg)
            else:
                self.assertEqual(result.dtype, from_dtype, msg=msg)

            result_out = torch.empty((0), dtype=to_dtype, device=device)
            torch.linalg.norm(input, ord, keepdim=keepdim, out=result_out)
            self.assertEqual(result_out.dtype, to_dtype, msg=msg)
            self.assertEqual(result.to(compare_dtype), result_out.to(compare_dtype), msg=msg)

            result_with_dtype = torch.linalg.norm(input, ord, keepdim=keepdim, dtype=to_dtype)
            self.assertEqual(result_with_dtype.dtype, to_dtype, msg=msg)

            if from_dtype.is_complex:
                result_convert_first = torch.linalg.norm(input.to(to_dtype), ord, keepdim=keepdim)
                self.assertEqual(result_with_dtype.to(compare_dtype), result_convert_first.to(compare_dtype), msg=msg)
            else:
                self.assertEqual(result.to(compare_dtype), result_with_dtype.to(compare_dtype), msg=msg)

            result_out_with_dtype = torch.empty_like(result_with_dtype)
            torch.linalg.norm(input, ord, keepdim=keepdim, dtype=to_dtype, out=result_out_with_dtype)
            self.assertEqual(result_out_with_dtype.dtype, to_dtype, msg=msg)
            self.assertEqual(result_with_dtype, result_out_with_dtype, msg=msg)

        ord_vector = [0, 0.1, -0.1, 1, -1, 2, -2, 3, -3, 4.5, -4.5, inf, -inf, None]
        ord_matrix = ['fro', 'nuc', 1, -1, 2, -2, inf, -inf, None]
        S = 10
        test_cases = [
            ((S, ), ord_vector),
            ((S, S), ord_matrix),
        ]
        for keepdim in [True, False]:
            for input_size, ord_settings in test_cases:
                for ord in ord_settings:
                    if self.device_type == 'cpu' and not torch._C.has_lapack and ord in [2, -2, 'nuc']:
                        continue

                    dtypes = [torch.float, torch.double, torch.cfloat, torch.cdouble]
                    for from_dtype, to_dtype in itertools.product(dtypes, dtypes):
                        if from_dtype.is_complex and not to_dtype.is_complex:
                            continue
                        run_test_case(input_size, ord, keepdim, from_dtype, to_dtype)

        # Make sure that setting dtype != out.dtype raises an error
        dtype_pairs = [
            (torch.float, torch.double),
            (torch.double, torch.float),
            (torch.cfloat, torch.cdouble),
            (torch.cdouble, torch.cfloat),
        ]
        for keepdim in [True, False]:
            for input_size, ord_settings in test_cases:
                for ord in ord_settings:
                    for dtype, out_dtype in dtype_pairs:
                        input = torch.rand(*input_size)
                        result = torch.tensor([]).to(out_dtype)
                        with self.assertRaisesRegex(RuntimeError, r'provided dtype must match dtype of result'):
                            torch.linalg.norm(input, ord=ord, keepdim=keepdim, dtype=dtype, out=result)

    @dtypes(torch.float, torch.double, torch.cfloat, torch.cdouble, torch.bfloat16, torch.float16)
    def test_vector_norm(self, device, dtype):
        # This test compares torch.linalg.vector_norm's output with
        # torch.linalg.norm given a flattened tensor
        ord_vector = [0, 0.9, 1, 2, 3, inf, -0.5, -1, -2, -3, -inf]
        input_sizes = [
            (10, ),
            (4, 5),
            (3, 4, 5),
            (0, ),
            (0, 10),
            (0, 0),
            (10, 0, 10),
        ]

        def vector_norm_reference(input, ord, dim=None, keepdim=False, dtype=None):
            if dim is None:
                input_maybe_flat = input.flatten(0, -1)
            else:
                input_maybe_flat = input

            result = torch.linalg.norm(input_maybe_flat, ord, dim=dim, keepdim=keepdim, dtype=dtype)
            if keepdim and dim is None:
                result = result.reshape([1] * input.dim())
            return result

        def run_test_case(input, ord, dim, keepdim, norm_dtype):
            msg = f'input.size()={input.size()}, ord={ord}, dim={dim}, keepdim={keepdim}, dtype={dtype}, norm_dtype={norm_dtype}'
            error_msg = None
            if input.numel() == 0:
                if ord < 0:
                    error_msg = r'linalg.vector_norm of negative order cannot be performed on an empty tensor'
                elif ord == inf and (dim is None or input.size(dim) == 0):
                    error_msg = (
                        r'linalg.vector_norm cannot compute the infinity norm on an empty '
                        r'dimension because the operation does not have an identity')
            if error_msg is None:
                result_dtype_reference = vector_norm_reference(input, ord, dim=dim, keepdim=keepdim, dtype=norm_dtype)
                result_dtype = torch.linalg.vector_norm(input, ord, dim=dim, keepdim=keepdim, dtype=norm_dtype)
                self.assertEqual(result_dtype, result_dtype_reference, msg=msg)

                if norm_dtype is not None:
                    result_convert_before = torch.linalg.vector_norm(input.to(norm_dtype), ord, dim=dim, keepdim=keepdim)
                    if norm_dtype.is_complex:
                        result_convert_before = result_convert_before.to(norm_dtype)

                    result_out = torch.empty((0), dtype=norm_dtype, device=device)
                    torch.linalg.vector_norm(input, ord, dtype=norm_dtype, dim=dim, keepdim=keepdim, out=result_out)
                    self.assertEqual(result_convert_before, result_out, msg=msg)
                else:
                    result_out = torch.empty((0), dtype=result_dtype.dtype, device=device)
                    torch.linalg.vector_norm(input, ord, dim=dim, keepdim=keepdim, out=result_out)
                    self.assertEqual(result_dtype, result_out, msg=msg)
            else:
                with self.assertRaises(RuntimeError):
                    vector_norm_reference(input, ord, dim=dim, keepdim=keepdim)
                with self.assertRaisesRegex(RuntimeError, error_msg):
                    torch.linalg.vector_norm(input, ord, dim=dim, keepdim=keepdim)

        if dtype.is_complex:
            norm_dtypes = [None, torch.cfloat, torch.cdouble]
        else:
            norm_dtypes = [None, torch.float, torch.double, torch.cfloat, torch.cdouble, torch.float16, torch.bfloat16]

        for input_size, ord, keepdim, norm_dtype in product(input_sizes, ord_vector, [True, False], norm_dtypes):
            input = make_tensor(input_size, dtype=dtype, device=device, low=-9, high=9)
            for dim in [None, random.randint(0, len(input_size) - 1)]:
                run_test_case(
                    input,
                    ord,
                    dim,
                    keepdim,
                    norm_dtype)

    def test_vector_norm_dim_tuple_arg(self, device):
        test_cases = [
            # input size, dim, error, error message
            ((4, ), (0, ), None, None),
            ((4, ), (1, ), IndexError, r'Dimension out of range'),
            ((4, ), (-2, ), IndexError, r'Dimension out of range'),
            ((4, 3), (0, -1), None, None),
            ((4, 3), (0, 0), RuntimeError, r'dim 0 appears multiple times in the list of dims'),
            ((4, 3), (0, -2), RuntimeError, r'dim 0 appears multiple times in the list of dims'),
            ((4, 3), (0, 1.0), TypeError, r"argument 'dim' must be tuple of ints"),
            ((4, 3), (None, ), TypeError, r"argument 'dim' must be tuple of ints"),
        ]
        for input_size, dim_tuple, error, error_msg in test_cases:
            input = torch.randn(input_size, device=device)
            # vector_norm should accept a tuple or a list for dim arg
            for dim in [dim_tuple, list(dim_tuple)]:
                if error is None:
                    torch.linalg.vector_norm(input, dim=dim)
                else:
                    with self.assertRaises(error):
                        torch.linalg.vector_norm(input, dim=dim)

    # Test that linalg.vector_norm throws an error if the out tensor's dtype
    # does not match the expected output dtype
    @dtypes(torch.float, torch.double, torch.cfloat, torch.cdouble, torch.bfloat16, torch.float16)
    def test_vector_norm_out_dtype_error(self, device, dtype):
        input = torch.randn(10, device=device, dtype=dtype)
        dtypes = [None, torch.float, torch.double, torch.cfloat, torch.cdouble, torch.float16, torch.bfloat16]

        for norm_dtype, out_dtype in product(dtypes, dtypes):
            if out_dtype is None:
                continue

            if norm_dtype is None:
                if dtype == torch.cfloat:
                    expected_dtype = torch.float
                elif dtype == torch.cdouble:
                    expected_dtype = torch.double
                else:
                    expected_dtype = dtype
            else:
                expected_dtype = norm_dtype

            result = torch.empty((0), device=device, dtype=out_dtype)
            msg = f'norm_dtype: {norm_dtype}, out_dtype: {out_dtype}, expected_dtype: {expected_dtype}'

            if dtype.is_complex and norm_dtype is not None and not norm_dtype.is_complex:
                with self.assertRaisesRegex(RuntimeError, r"linalg.vector_norm expected complex 'dtype'", msg=msg):
                    torch.linalg.vector_norm(input, dtype=norm_dtype, out=result)

            elif out_dtype != expected_dtype:
                with self.assertRaisesRegex(RuntimeError, r'linalg.vector_norm expected out tensor dtype', msg=msg):
                    torch.linalg.vector_norm(input, dtype=norm_dtype, out=result)
            else:
                torch.linalg.vector_norm(input, dtype=norm_dtype, out=result)

    # This test compares torch.linalg.norm and numpy.linalg.norm to ensure that
    # their vector norm results match
    @dtypes(torch.float, torch.double)
    def test_norm_vector(self, device, dtype):
        def run_test_case(input, p, dim, keepdim):
            result = torch.linalg.norm(input, ord, dim, keepdim)
            input_numpy = input.cpu().numpy()
            result_numpy = np.linalg.norm(input_numpy, ord, dim, keepdim)

            msg = f'input.size()={input.size()}, ord={ord}, dim={dim}, keepdim={keepdim}, dtype={dtype}'
            self.assertEqual(result, result_numpy, msg=msg)

            result_out = torch.empty_like(result)
            torch.linalg.norm(input, ord, dim, keepdim, out=result_out)
            self.assertEqual(result, result_out, msg=msg)

        ord_vector = [0, 1, -1, 2, -2, 3, -3, 4.5, -4.5, inf, -inf]
        S = 10
        test_cases = [
            # input size, p settings, dim
            ((S, ), ord_vector, None),
            ((S, ), ord_vector, 0),
            ((S, S, S), ord_vector, 0),
            ((S, S, S), ord_vector, 1),
            ((S, S, S), ord_vector, 2),
            ((S, S, S), ord_vector, -1),
            ((S, S, S), ord_vector, -2),
        ]
        L = 1_000_000
        if dtype == torch.double:
            test_cases.append(((L, ), ord_vector, None))
        for keepdim in [True, False]:
            for input_size, ord_settings, dim in test_cases:
                input = torch.randn(*input_size, dtype=dtype, device=device)
                for ord in ord_settings:
                    run_test_case(input, ord, dim, keepdim)

    # This test compares torch.linalg.norm, torch.linalg.matrix_norm and numpy.linalg.norm to
    # ensure that their matrix norm results match.
    @skipMeta  # https://github.com/pytorch/pytorch/issues/54082
    @skipCUDAIfNoMagma
    @dtypes(torch.float, torch.double)
    @precisionOverride({torch.float32: 2e-5})
    def test_norm_matrix(self, device, dtype):
        def run_test_case(input, ord, dim, keepdim):
            msg = f'input.size()={input.size()}, ord={ord}, dim={dim}, keepdim={keepdim}, dtype={dtype}'
            result = torch.linalg.norm(input, ord, dim, keepdim)
            input_numpy = input.cpu().numpy()
            result_numpy = np.linalg.norm(input_numpy, ord, dim, keepdim)

            def check(op):
                result = op(input, ord, dim, keepdim)
                self.assertEqual(result, result_numpy, msg=msg)
                result_out = torch.empty_like(result)
                op(input, ord, dim, keepdim, out=result_out)
                self.assertEqual(result, result_out, msg=msg)

            check(torch.linalg.norm)
            if ord is not None and dim is not None:
                check(torch.linalg.matrix_norm)

        ord_matrix = [1, -1, 2, -2, inf, -inf, 'nuc', 'fro']
        S = 10
        test_cases = [
            # input size, p settings, dim
            ((S, S), ord_matrix, None),
            ((S, S), ord_matrix, (0, 1)),
            ((S, S), ord_matrix, (1, 0)),
            ((S, S, S, S), ord_matrix, (2, 0)),
            ((S, S, S, S), ord_matrix, (-1, -2)),
            ((S, S, S, S), ord_matrix, (-1, -3)),
            ((S, S, S, S), ord_matrix, (-3, 2)),
        ]
        L = 1_000

        if dtype == torch.double:
            test_cases.append(((L, L), ord_matrix, None))

        for keepdim in [True, False]:
            for input_size, ord_settings, dim in test_cases:
                input = torch.randn(*input_size, dtype=dtype, device=device)
                for ord in ord_settings:
                    if self.device_type == 'cpu' and not torch._C.has_lapack and ord in [2, -2, 'nuc']:
                        continue
                    run_test_case(input, ord, dim, keepdim)


    @onlyCUDA
    @dtypes(torch.bfloat16, torch.float16)
    def test_norm_fused_type_promotion(self, device, dtype):
        x = torch.randn(10, device=device, dtype=dtype)

        def profile_and_check(fn, x, kwargs, fn_name):
            with torch.profiler.profile(activities=(torch.profiler.ProfilerActivity.CPU,)) as p:
                fn(x, **kwargs, dtype=torch.float)
            # smoke check that profiler returned some events
            self.assertTrue(fn_name in map(lambda e: e.name, p.events()))
            # test that there was no explicit copy
            self.assertFalse("aten::to" in map(lambda e: e.name, p.events()))

        for f, kwargs, fn_name in zip((torch.norm, torch.linalg.vector_norm), ({"p" : 2}, {}),
                                      ("aten::norm", "aten::linalg_vector_norm")):
            profile_and_check(f, x, kwargs, fn_name)

    @skipMeta  # https://github.com/pytorch/pytorch/issues/53739
    @skipCPUIfNoLapack
    @skipCUDAIfNoMagma
    @dtypes(*floating_and_complex_types())
    @precisionOverride({torch.float32: 1e-3})
    def test_cond(self, device, dtype):
        def run_test_case(input, p):
            result = torch.linalg.cond(input, p)
            result_numpy = np.linalg.cond(input.cpu().numpy(), p)
            self.assertEqual(result, result_numpy, rtol=1e-2, atol=self.precision, exact_dtype=False)
            self.assertEqual(result.shape, result_numpy.shape)

            # test out= variant
            out = torch.empty_like(result)
            ans = torch.linalg.cond(input, p, out=out)
            self.assertEqual(ans, out)
            self.assertEqual(ans, result)

        norm_types = [1, -1, 2, -2, inf, -inf, 'fro', 'nuc', None]
        input_sizes = [(32, 32), (2, 3, 3, 3)]
        for input_size in input_sizes:
            input = torch.randn(*input_size, dtype=dtype, device=device)
            for p in norm_types:
                run_test_case(input, p)

        # test empty batch sizes
        input_sizes = [(0, 3, 3), (0, 2, 5, 5)]
        for input_size in input_sizes:
            input = torch.randn(*input_size, dtype=dtype, device=device)
            for p in norm_types:
                run_test_case(input, p)

        # test non-square input
        input_sizes = [(16, 32), (32, 16), (2, 3, 5, 3), (2, 3, 3, 5)]
        for input_size in input_sizes:
            input = torch.randn(*input_size, dtype=dtype, device=device)
            for p in [2, -2, None]:
                run_test_case(input, p)

        # test for singular input
        a = torch.eye(3, dtype=dtype, device=device)
        a[-1, -1] = 0  # make 'a' singular
        for p in norm_types:
            try:
                run_test_case(a, p)
            except np.linalg.LinAlgError:
                # Numpy may fail to converge for some BLAS backends (although this is very rare)
                # See the discussion in https://github.com/pytorch/pytorch/issues/67675
                pass

        # test for 0x0 matrices. NumPy doesn't work for such input, we return 0
        input_sizes = [(0, 0), (2, 5, 0, 0)]
        for input_size in input_sizes:
            input = torch.randn(*input_size, dtype=dtype, device=device)
            for p in ['fro', 2]:
                expected_dtype = a.real.dtype if dtype.is_complex else dtype
                expected = torch.zeros(input_size[:-2], dtype=expected_dtype, device=device)
                actual = torch.linalg.cond(input, p)
                self.assertEqual(actual, expected)

    @skipMeta  # https://github.com/pytorch/pytorch/issues/53739
    @skipCPUIfNoLapack
    @skipCUDAIfNoMagma
    @dtypes(*floating_and_complex_types())
    @precisionOverride({torch.float32: 1e-3})
    def test_cond_errors_and_warnings(self, device, dtype):
        norm_types = [1, -1, 2, -2, inf, -inf, 'fro', 'nuc', None]

        # cond expects the input to be at least 2-dimensional
        a = torch.ones(3, dtype=dtype, device=device)
        for p in norm_types:
            with self.assertRaisesRegex(RuntimeError, r'at least 2 dimensions'):
                torch.linalg.cond(a, p)

        # for some norm types cond expects the input to be square
        a = torch.ones(3, 2, dtype=dtype, device=device)
        norm_types = [1, -1, inf, -inf, 'fro', 'nuc']
        for p in norm_types:
            with self.assertRaisesRegex(RuntimeError, r'must be batches of square matrices'):
                torch.linalg.cond(a, p)

        # if non-empty out tensor with wrong shape is passed a warning is given
        a = torch.ones((2, 2), dtype=dtype, device=device)
        for p in ['fro', 2]:
            real_dtype = a.real.dtype if dtype.is_complex else dtype
            out = torch.empty(a.shape, dtype=real_dtype, device=device)
            with warnings.catch_warnings(record=True) as w:
                # Trigger warning
                torch.linalg.cond(a, p, out=out)
                # Check warning occurs
                self.assertEqual(len(w), 1)
                self.assertTrue("An output with one or more elements was resized" in str(w[-1].message))

        # dtypes should be safely castable
        out = torch.empty(0, dtype=torch.int, device=device)
        for p in ['fro', 2]:
            with self.assertRaisesRegex(RuntimeError, "but got result with dtype Int"):
                torch.linalg.cond(a, p, out=out)

        # device should match
        if torch.cuda.is_available():
            wrong_device = 'cpu' if self.device_type != 'cpu' else 'cuda'
            out = torch.empty(0, dtype=dtype, device=wrong_device)
            for p in ['fro', 2]:
                with self.assertRaisesRegex(RuntimeError, "tensors to be on the same device"):
                    torch.linalg.cond(a, p, out=out)

        # for batched input if at least one matrix in the batch is not invertible,
        # we can't get the result for all other (possibly) invertible matrices in the batch without an explicit for loop.
        # this should change when at::inverse works with silent errors
        # NumPy works fine in this case because it's possible to silence the error and get the inverse matrix results
        # possibly filled with NANs
        batch_dim = 3
        a = torch.eye(3, 3, dtype=dtype, device=device)
        a = a.reshape((1, 3, 3))
        a = a.repeat(batch_dim, 1, 1)
        a[1, -1, -1] = 0  # now a[1] is singular
        for p in [1, -1, inf, -inf, 'fro', 'nuc']:
            result = torch.linalg.cond(a, p)
            self.assertEqual(result[1], float('inf'))

        # check invalid norm type
        a = torch.ones(3, 3, dtype=dtype, device=device)
        for p in ['wrong_norm', 5]:
            with self.assertRaisesRegex(RuntimeError, f"linalg.cond got an invalid norm type: {p}"):
                torch.linalg.cond(a, p)

    # This test calls torch.linalg.norm and numpy.linalg.norm with illegal arguments
    # to ensure that they both throw errors
    @dtypes(torch.float, torch.double)
    def test_norm_errors(self, device, dtype):
        def run_error_test_case(input, ord, dim, keepdim, error_type, error_regex):
            test_case_info = (
                f'test case input.size()={input.size()}, ord={ord}, dim={dim}, '
                f'keepdim={keepdim}, dtype={dtype}')

            with self.assertRaisesRegex(error_type, error_regex, msg=test_case_info):
                torch.linalg.norm(input, ord, dim, keepdim)

            input_numpy = input.cpu().numpy()

            msg = f'numpy does not raise error but pytorch does, for case "{test_case_info}"'
            with self.assertRaises(Exception, msg=test_case_info):
                np.linalg.norm(input_numpy, ord, dim, keepdim)

        S = 10
        error_test_cases = [
            # input size, p settings, dim, error type, error regex
            ((S, ), ['fro'], None, RuntimeError, r'order "fro" can only be used if either len\(dim\) == 2'),
            ((S, ), ['nuc'], None, RuntimeError, r'order "nuc" can only be used if either len\(dim\) == 2'),
            ((S, S), [3.5], None, RuntimeError, r'Order 3.5 not supported for matrix norm'),
            ((S, S), [0], None, RuntimeError, r'Order 0 not supported for matrix norm'),
            ((S, S), ['nuc'], 0, RuntimeError, r'order "nuc" can only be used if either len\(dim\) == 2'),
            ((S, S), ['fro'], 0, RuntimeError, r'order "fro" can only be used if either len\(dim\) == 2'),
            ((S, S), ['nuc'], (0, 0), RuntimeError, r'duplicate or invalid dimensions'),
            ((S, S), ['fro', 0], (0, 0), RuntimeError, r'Expected dims to be different'),
            ((S, S), ['fro', 'nuc', 0], (0, 4), IndexError, r'Dimension out of range'),
            ((S, ), [0], (4, ), IndexError, r'Dimension out of range'),
            ((S, ), [None], (0, 0), RuntimeError, r'dim 0 appears multiple times'),
            ((S, S, S), [1], (0, 1, 2), RuntimeError, r"'dim' must specify 1 or 2 dimensions"),
            ((S, S, S), [1], None, RuntimeError, r"'dim' must specify 1 or 2 dimensions"),
            ((S, S), ['garbage'], (0, 1), RuntimeError, r'Invalid norm order: garbage'),
        ]
        for keepdim in [True, False]:
            for input_size, ord_settings, dim, error_type, error_regex in error_test_cases:
                input = torch.randn(*input_size, dtype=dtype, device=device)
                for ord in ord_settings:
                    run_error_test_case(input, ord, dim, keepdim, error_type, error_regex)

    # Test complex number inputs for linalg.norm
    @skipCUDAIfNoMagma
    @skipCPUIfNoLapack
    @dtypes(torch.cfloat, torch.cdouble)
    @precisionOverride({torch.cfloat: 2e-4})
    def test_norm_complex(self, device, dtype):
        def gen_error_message(input_size, ord, keepdim, dim=None):
            return "complex norm failed for input size %s, ord=%s, keepdim=%s, dim=%s" % (
                input_size, ord, keepdim, dim)

        vector_ords = [None, 0, 1, 2, 3, inf, -1, -2, -3, -inf]
        matrix_ords = [None, 'fro', 'nuc', 1, 2, inf, -1, -2, -inf]

        # Test supported ords
        for keepdim in [False, True]:
            # vector norm
            x = torch.randn(25, device=device, dtype=dtype)
            xn = x.cpu().numpy()
            for ord in vector_ords:
                res = torch.linalg.norm(x, ord, keepdim=keepdim).cpu()
                expected = np.linalg.norm(xn, ord, keepdims=keepdim)
                msg = gen_error_message(x.size(), ord, keepdim)
                self.assertEqual(res.shape, expected.shape, msg=msg)
                self.assertEqual(res, expected, msg=msg, exact_dtype=False)

                res_out = torch.tensor([]).to(device)
                torch.linalg.norm(x, ord, keepdim=keepdim, out=res_out)
                self.assertEqual(res_out.shape, expected.shape, msg=msg)
                self.assertEqual(res_out.cpu(), expected, msg=msg, exact_dtype=False)

            # matrix norm
            x = torch.randn(25, 25, device=device, dtype=dtype)
            xn = x.cpu().numpy()
            for ord in matrix_ords:
                res = torch.linalg.norm(x, ord, keepdim=keepdim).cpu()
                expected = np.linalg.norm(xn, ord, keepdims=keepdim)
                msg = gen_error_message(x.size(), ord, keepdim)
                self.assertEqual(res.shape, expected.shape, msg=msg)
                self.assertEqual(res, expected, msg=msg, exact_dtype=False)

                res_out = torch.tensor([]).to(device)
                torch.linalg.norm(x, ord, keepdim=keepdim, out=res_out)
                self.assertEqual(res_out.shape, expected.shape, msg=msg)
                self.assertEqual(res_out.cpu(), expected, msg=msg, exact_dtype=False)

    # Test that linal.vector_norm gives the same result as numpy when inputs
    # contain extreme values (inf, -inf, nan)
    def test_vector_norm_extreme_values(self, device):
        vector_ords = [0, 1, 2, 3, inf, -1, -2, -3, -inf]
        vectors = []
        for pair in itertools.product([inf, -inf, 0.0, nan, 1.0], repeat=2):
            vectors.append(list(pair))
        for vector in vectors:
            x = torch.tensor(vector, device=device)
            x_n = x.cpu().numpy()
            for ord in vector_ords:
                msg = f'ord={ord}, vector={vector}'
                result = torch.linalg.vector_norm(x, ord=ord)
                result_n = np.linalg.norm(x_n, ord=ord)
                self.assertEqual(result, result_n, msg=msg)

    @skipMeta  # https://github.com/pytorch/pytorch/issues/54082
    @skipCUDAIfNoMagma
    @skipCPUIfNoLapack
    @dtypes(torch.float, torch.double)
    @precisionOverride({torch.float32: 2e-5})
    def test_matrix_norm(self, device, dtype):
        # Test only inputs for which torch.linalg.matrix_norm diverges from torch.linalg.norm
        A = make_tensor((2, 2, 2), dtype=dtype, device=device)

        with self.assertRaisesRegex(RuntimeError, r'linalg.matrix_norm\(\):.*must be a matrix.*'):
            torch.linalg.matrix_norm(make_tensor((2,), dtype=dtype, device=device))
        with self.assertRaisesRegex(RuntimeError, r'linalg.matrix_norm\(\):.*must be a 2-tuple.*'):
            torch.linalg.matrix_norm(A, dim=(0,))
        with self.assertRaisesRegex(RuntimeError, r'.*not supported.*'):
            torch.linalg.matrix_norm(A, ord=0)
        with self.assertRaisesRegex(RuntimeError, r'.*not supported.*'):
            torch.linalg.matrix_norm(A, ord=3.0)

        # Test dim=None behavior
        ref = torch.linalg.norm(A, dim=(-2, -1))
        res = torch.linalg.matrix_norm(A)
        self.assertEqual(ref, res)

    # Test that linal.norm gives the same result as numpy when inputs
    # contain extreme values (inf, -inf, nan)
    @unittest.skipIf(IS_WINDOWS, "Skipped on Windows!")
    @unittest.skipIf(IS_MACOS, "Skipped on MacOS!")
    @skipCUDAIfNoMagma
    @skipCPUIfNoLapack
    def test_norm_extreme_values(self, device):
        vector_ords = [0, 1, 2, 3, inf, -1, -2, -3, -inf]
        # matrix_ords 'nuc', 2, -2 are skipped currently
        # See issue https://github.com/pytorch/pytorch/issues/71911
        matrix_ords = ['fro', 1, inf, -1, -inf]
        vectors = []
        matrices = []
        for pair in itertools.product([inf, -inf, 0.0, nan, 1.0], repeat=2):
            vectors.append(list(pair))
            matrices.append([[pair[0], pair[1]]])
            matrices.append([[pair[0]], [pair[1]]])
        for vector in vectors:
            x = torch.tensor(vector).to(device)
            x_n = x.cpu().numpy()
            for ord in vector_ords:
                msg = f'ord={ord}, vector={vector}'
                result = torch.linalg.norm(x, ord=ord)
                result_n = np.linalg.norm(x_n, ord=ord)
                self.assertEqual(result, result_n, msg=msg)

        # TODO: Remove this function once the broken cases are fixed
        def is_broken_matrix_norm_case(ord, x):
            if self.device_type == 'cuda':
                if x.size() == torch.Size([1, 2]):
                    if ord in ['nuc', 2, -2] and isnan(x[0][0]) and x[0][1] == 1:
                        # These cases are broken because of an issue with svd
                        # https://github.com/pytorch/pytorch/issues/43567
                        return True
                if ord in ['nuc', 2, -2]:
                    # These cases are broken because of another issue with svd
                    # https://github.com/pytorch/pytorch/issues/52633
                    return True
            return False

        for matrix in matrices:
            x = torch.tensor(matrix).to(device)
            x_n = x.cpu().numpy()
            for ord in matrix_ords:
                msg = f'ord={ord}, matrix={matrix}'
                if is_broken_matrix_norm_case(ord, x):
                    continue
                else:
                    result_n = np.linalg.norm(x_n, ord=ord)
                    result = torch.linalg.norm(x, ord=ord)
                    self.assertEqual(result, result_n, msg=msg)

    # Test degenerate shape results match numpy for linalg.norm vector norms
    @skipCUDAIfNoMagma
    @skipCPUIfNoLapack
    @unittest.skipIf(TEST_WITH_ASAN, "Skipped on ASAN since it checks for undefined behavior.")
    @dtypes(torch.float, torch.double, torch.cfloat, torch.cdouble)
    def test_norm_vector_degenerate_shapes(self, device, dtype):
        def run_test_case(input, ord, dim, keepdim):
            msg = f'input.size()={input.size()}, ord={ord}, dim={dim}, keepdim={keepdim}, dtype={dtype}'
            should_error = False
            if ord is not None and ord < 0:
                should_error = True
            elif ord == inf:
                if dim is None or input.size(dim) == 0:
                    should_error = True

            if should_error:
                with self.assertRaises(RuntimeError):
                    torch.linalg.norm(input, ord, dim, keepdim)
            else:
                input_numpy = input.cpu().numpy()
                result_numpy = np.linalg.norm(input_numpy, ord, dim, keepdim)
                result = torch.linalg.norm(input, ord, dim, keepdim)
                self.assertEqual(result, result_numpy, msg=msg)

        ord_vector = [0, 0.5, 1, 2, 3, inf, -0.5, -1, -2, -3, -inf, None]
        S = 10
        test_cases = [
            # input size, dim
            ((0, ), None),
            ((0, S), 0),
            ((0, S), 1),
            ((S, 0), 0),
            ((S, 0), 1),
        ]
        for keepdim in [True, False]:
            for input_size, dim in test_cases:
                input = torch.randn(*input_size, dtype=dtype, device=device)
                for ord in ord_vector:
                    run_test_case(input, ord, dim, keepdim)

    # Test degenerate shape results match numpy for linalg.norm matrix norms
    @skipCUDAIfNoMagma
    @skipCPUIfNoLapack
    @dtypes(torch.float, torch.double, torch.cfloat, torch.cdouble)
    def test_norm_matrix_degenerate_shapes(self, device, dtype):
        def run_test_case(input, ord, dim, keepdim, should_error):
            msg = f'input.size()={input.size()}, ord={ord}, dim={dim}, keepdim={keepdim}, dtype={dtype}'
            input_numpy = input.cpu().numpy()
            ops = [torch.linalg.norm]

            if ord is not None and dim is not None:
                ops.append(torch.linalg.matrix_norm)

            if should_error:
                with self.assertRaises(ValueError):
                    np.linalg.norm(input_numpy, ord, dim, keepdim)
                for op in ops:
                    with self.assertRaises(IndexError):
                        op(input, ord, dim, keepdim)
            else:
                result_numpy = np.linalg.norm(input_numpy, ord, dim, keepdim)
                for op in ops:
                    result = op(input, ord, dim, keepdim)
                    self.assertEqual(result, result_numpy, msg=msg)

        ord_matrix = ['fro', 'nuc', 1, 2, inf, -1, -2, -inf, None]
        S = 10
        test_cases = [
            # input size, p settings that cause error, dim
            ((0, 0), [1, 2, inf, -1, -2, -inf], None),
            ((0, S), [2, inf, -2, -inf], None),
            ((S, 0), [1, 2, -1, -2], None),
            ((S, S, 0), [], (0, 1)),
            ((1, S, 0), [], (0, 1)),
            ((0, 0, S), [1, 2, inf, -1, -2, -inf], (0, 1)),
            ((0, 0, S), [1, 2, inf, -1, -2, -inf], (1, 0)),
        ]

        for keepdim in [True, False]:
            for input_size, error_ords, dim in test_cases:
                input = torch.randn(*input_size, dtype=dtype, device=device)
                for ord in ord_matrix:
                    run_test_case(input, ord, dim, keepdim, ord in error_ords)

    def test_norm_fastpaths(self, device):
        x = torch.randn(3, 5, device=device)

        # slow path
        result = torch.linalg.norm(x, 4.5, 1)
        expected = torch.pow(x.abs().pow(4.5).sum(1), 1.0 / 4.5)
        self.assertEqual(result, expected)

        # fast 0-norm
        result = torch.linalg.norm(x, 0, 1)
        expected = (x != 0).type_as(x).sum(1)
        self.assertEqual(result, expected)

        # fast 1-norm
        result = torch.linalg.norm(x, 1, 1)
        expected = x.abs().sum(1)
        self.assertEqual(result, expected)

        # fast 2-norm
        result = torch.linalg.norm(x, 2, 1)
        expected = torch.sqrt(x.pow(2).sum(1))
        self.assertEqual(result, expected)

        # fast 3-norm
        result = torch.linalg.norm(x, 3, 1)
        expected = torch.pow(x.pow(3).abs().sum(1), 1.0 / 3.0)
        self.assertEqual(result, expected)

    @skipCPUIfNoLapack
    @skipCUDAIfNoMagma
    @dtypes(*floating_and_complex_types())
    def test_old_eig_basic(self, device, dtype):
        a = torch.tensor([[1.96, 0.00, 0.00, 0.00, 0.00],
                          [-6.49, 3.80, 0.00, 0.00, 0.00],
                          [-0.47, -6.39, 4.17, 0.00, 0.00],
                          [-7.20, 1.50, -1.51, 5.70, 0.00],
                          [-0.65, -6.34, 2.67, 1.80, -7.10]],
                         dtype=dtype, device=device).t()
        e = torch.eig(a)[0]
        ee, vv = torch.eig(a, True)
        te = torch.tensor((), dtype=dtype, device=device)
        tv = torch.tensor((), dtype=dtype, device=device)
        eee, vvv = torch.eig(a, True, out=(te, tv))
        self.assertEqual(e, ee, atol=1e-12, rtol=0)
        self.assertEqual(ee, eee, atol=1e-12, rtol=0)
        self.assertEqual(ee, te, atol=1e-12, rtol=0)
        self.assertEqual(vv, vvv, atol=1e-12, rtol=0)
        self.assertEqual(vv, tv, atol=1e-12, rtol=0)
        #
        # compare with numpy
        np_e, np_v = np.linalg.eig(a.cpu().numpy())
        if dtype.is_complex:
            self.assertEqual(ee, np_e)
        else:
            # np_e.shape == (n, 2), where each column contain the real and
            # imaginary parts of the result
            self.assertEqual(ee[:, 0], np_e)  # real part
            self.assertEqual(ee[:, 1], torch.zeros(ee.shape[0], dtype=dtype))  # imaginary part
        self.assertEqual(vv, np_v)

    @skipCPUIfNoLapack
    @skipCUDAIfNoMagma
    @dtypes(torch.double, torch.float)
    def test_old_eig_reuse(self, device, dtype):
        X = torch.randn(4, 4, dtype=dtype, device=device)
        X = torch.mm(X.t(), X)
        e = torch.zeros(4, 2, dtype=dtype, device=device)
        v = torch.zeros(4, 4, dtype=dtype, device=device)
        torch.eig(X, True, out=(e, v))
        Xhat = np.matmul(np.matmul(v.cpu(), torch.diag(e.select(1, 0)).cpu()), v.t().cpu())
        if dtype is torch.float:
            atol = 1e-7
            rtol = 1e-5
        else:
            atol = 1e-8
            rtol = 0
        self.assertEqual(X, Xhat, atol=atol, rtol=rtol, msg='VeV\' wrong')
        self.assertTrue(v.is_contiguous(), 'V is not contiguous')

        torch.eig(X, True, out=(e, v))
        Xhat = np.matmul(v.cpu(), np.matmul(e.select(1, 0).diag().cpu(), v.t().cpu()))
        self.assertEqual(X, Xhat, atol=atol, rtol=rtol, msg='VeV\' wrong')
        self.assertTrue(v.is_contiguous(), 'V is not contiguous')

    @skipCPUIfNoLapack
    @skipCUDAIfNoMagma
    @dtypes(torch.double, torch.float)
    def test_old_eig_invalid_input(self, device, dtype):
        # test invalid input
        self.assertRaisesRegex(
            RuntimeError,
            'input should be 2 dimensional',
            lambda: torch.eig(torch.ones((2))))
        self.assertRaisesRegex(
            RuntimeError,
            'input should be square',
            lambda: torch.eig(torch.ones((2, 3))))
        self.assertRaisesRegex(
            RuntimeError,
            'input should not contain infs or NaNs',
            lambda: torch.eig(np.inf * torch.ones((2, 2))))
        self.assertRaisesRegex(
            RuntimeError,
            'input should not contain infs or NaNs',
            lambda: torch.eig(np.nan * torch.ones((2, 2))))

    @skipCUDAIfNoMagma
    @skipCPUIfNoLapack
    @dtypes(torch.double, torch.float)
    def test_old_eig_out(self, device, dtype):
        # the out version of torch.eig needs to be tested manually: we can't
        # use the "test_out=True" parameter to tensor_op_tests because the
        # signature is irregular (since we have *two* output vectors)
        t = torch.randn(10, 10, dtype=dtype, device=device)
        evals, evecs = torch.eig(t, eigenvectors=True)
        #
        # check that the out= version computes the same values as the normal one
        out_evals = torch.empty_like(evals)
        out_evecs = torch.empty_like(evecs)
        evals2, evecs2 = torch.eig(t, eigenvectors=True, out=(out_evals, out_evecs))
        # check that the out tensors were used in-place
        self.assertEqual(evals2.data_ptr(), out_evals.data_ptr())
        self.assertEqual(evecs2.data_ptr(), out_evecs.data_ptr())
        # check that the result is the same as the non-out version
        self.assertEqual(evals, out_evals)
        self.assertEqual(evecs, out_evecs)
        #
        # check what happens in the eigenvectors=False case
        out_evals = torch.empty_like(evals)
        out_evecs = torch.tensor([1, 2, 3], dtype=dtype, device=device)
        evals2, evecs2 = torch.eig(t, eigenvectors=False, out=(out_evals, out_evecs))
        # check that the out_evals was used in-place
        self.assertEqual(evals2.data_ptr(), out_evals.data_ptr())
        self.assertEqual(evals, out_evals)
        # check that out_evecs was NOT touched at all
        assert out_evecs.tolist() == [1, 2, 3]
        #
        # check that we complain if we pass an out vector of the wrong dtype
        wrong_out = torch.empty((0, 0), dtype=int)
        with self.assertRaisesRegex(RuntimeError, r"Expected .* but got .*"):
            torch.eig(t, eigenvectors=True, out=(wrong_out, out_evecs))
        with self.assertRaisesRegex(RuntimeError, r"Expected .* but got .*"):
            torch.eig(t, eigenvectors=True, out=(out_evals, wrong_out))

    @skipCPUIfNoLapack
    @skipCUDAIfNoMagma
    # NumPy computes only in float64 and complex128 precisions
    # for float32 or complex64 results might be very different from float64 or complex128
    @dtypes(torch.float64, torch.complex128)
    def test_eig_numpy(self, device, dtype):
        def run_test(shape, *, symmetric=False):
            from torch.testing._internal.common_utils import random_symmetric_matrix

            if not dtype.is_complex and symmetric:
                # for symmetric real-valued inputs eigenvalues and eigenvectors have imaginary part equal to zero
                # unlike NumPy the result is not cast to float32 or float64 dtype in this case
                a = random_symmetric_matrix(shape[-1], *shape[:-2], dtype=dtype, device=device)
            else:
                a = make_tensor(shape, dtype=dtype, device=device)

            actual = torch.linalg.eig(a)

            # compare with NumPy
            # the eigenvalues are not necessarily ordered
            # so order of NumPy and PyTorch can be different
            expected = np.linalg.eig(a.cpu().numpy())

            # sort NumPy output
            ind = np.argsort(expected[0], axis=-1)[::-1]
            expected = (np.take_along_axis(expected[0], ind, axis=-1), np.take_along_axis(expected[1], ind[:, None], axis=-1))

            # sort PyTorch output
            # torch.argsort doesn't work with complex inputs, NumPy sorting on CPU is used instead
            # RuntimeError: _th_sort not supported on CUDAType for ComplexDouble
            # RuntimeError: "sorting_kernel_method_name" not implemented for 'ComplexDouble'
            ind = np.argsort(actual[0].cpu().numpy(), axis=-1)[::-1]
            actual_np = [x.cpu().numpy() for x in actual]
            sorted_actual = (
                np.take_along_axis(actual_np[0], ind, axis=-1),
                np.take_along_axis(actual_np[1], ind[:, None], axis=-1))

            self.assertEqual(expected[0], sorted_actual[0], exact_dtype=False)
            self.assertEqual(abs(expected[1]), abs(sorted_actual[1]), exact_dtype=False)

        shapes = [(0, 0),  # Empty matrix
                  (5, 5),  # Single matrix
                  (0, 0, 0), (0, 5, 5),  # Zero batch dimension tensors
                  (2, 5, 5),  # 3-dim tensors
                  (2, 1, 5, 5)]  # 4-dim tensors
        for shape in shapes:
            run_test(shape)
            run_test(shape, symmetric=True)

    @onlyCUDA
    @skipCUDAIfNoMagma
    @dtypes(*floating_and_complex_types())
    def test_eig_compare_backends(self, device, dtype):
        def run_test(shape, *, symmetric=False):
            from torch.testing._internal.common_utils import random_symmetric_matrix

            if not dtype.is_complex and symmetric:
                # for symmetric real-valued inputs eigenvalues and eigenvectors have imaginary part equal to zero
                a = random_symmetric_matrix(shape[-1], *shape[:-2], dtype=dtype, device=device)
            else:
                a = make_tensor(shape, dtype=dtype, device=device)

            actual = torch.linalg.eig(a)

            complementary_device = 'cpu'

            # compare with CPU
            expected = torch.linalg.eig(a.to(complementary_device))
            self.assertEqual(expected[0], actual[0])
            self.assertEqual(expected[1], actual[1])

        shapes = [(0, 0),  # Empty matrix
                  (5, 5),  # Single matrix
                  (0, 0, 0), (0, 5, 5),  # Zero batch dimension tensors
                  (2, 5, 5),  # 3-dim tensors
                  (2, 1, 5, 5)]  # 4-dim tensors
        for shape in shapes:
            run_test(shape)
            run_test(shape, symmetric=True)

    @slowTest
    @onlyCUDA
    @skipCUDAIfNoMagma
    @dtypes(torch.float32)
    def test_eig_check_magma(self, device, dtype):
        # For CUDA inputs only matrices of size larger than 2048x2048 actually call MAGMA library
        shape = (2049, 2049)
        a = make_tensor(shape, dtype=dtype, device=device)
        w, v = torch.linalg.eig(a)
        # check correctness using eigendecomposition identity
        self.assertEqual(a.to(v.dtype) @ v, w * v, atol=1e-3, rtol=1e-3)

    @skipCUDAIfNoMagma
    @skipCPUIfNoLapack
    @dtypes(*floating_and_complex_types())
    def test_eig_errors_and_warnings(self, device, dtype):
        # eig requires the input to be at least 2 dimensional tensor
        a = make_tensor(2, dtype=dtype, device=device)
        with self.assertRaisesRegex(RuntimeError, "must have at least 2 dimensions"):
            torch.linalg.eig(a)

        # eig requires a square matrix
        a = make_tensor((2, 3), dtype=dtype, device=device)
        with self.assertRaisesRegex(RuntimeError, "must be batches of square matrices"):
            torch.linalg.eig(a)

        # if out tensor with floating dtype is passed for complex output an error is thrown
        if not dtype.is_complex:
            # The characteristic equation is p(λ) = λ^2 − 2λ + 5 = 0, with roots λ = 1±2i
            a = torch.tensor([[3., -2.], [4., -1.]], dtype=dtype, device=device)
            out0 = torch.empty(0, device=device, dtype=dtype)
            out1 = torch.empty(0, device=device, dtype=dtype)
            with self.assertRaisesRegex(RuntimeError, "Expected eigenvalues to be safely castable"):
                torch.linalg.eig(a, out=(out0, out1))

            out0 = torch.empty(0, device=device, dtype=torch.complex128)
            with self.assertRaisesRegex(RuntimeError, "Expected eigenvectors to be safely castable"):
                torch.linalg.eig(a, out=(out0, out1))

        # dtypes should be safely castable
        a = make_tensor((3, 3), dtype=dtype, device=device)
        out0 = torch.empty(0, dtype=torch.int, device=device)
        out1 = torch.empty(0, dtype=torch.int, device=device)
        with self.assertRaisesRegex(RuntimeError, "but got eigenvalues with dtype Int"):
            torch.linalg.eig(a, out=(out0, out1))

        out0 = torch.empty(0, dtype=torch.complex128, device=device)
        with self.assertRaisesRegex(RuntimeError, "but got eigenvectors with dtype Int"):
            torch.linalg.eig(a, out=(out0, out1))

        # if non-empty out tensor with wrong shape is passed a warning is given
        a = make_tensor((3, 3), dtype=dtype, device=device)
        out0 = torch.empty(1, device=device, dtype=torch.complex128)
        out1 = torch.empty(1, device=device, dtype=torch.complex128)
        with warnings.catch_warnings(record=True) as w:
            # Trigger warning
            torch.linalg.eig(a, out=(out0, out1))
            # Check warning occurs
            self.assertEqual(len(w), 2)
            self.assertTrue("An output with one or more elements was resized" in str(w[-1].message))
            self.assertTrue("An output with one or more elements was resized" in str(w[-2].message))

        # device should match
        if torch.cuda.is_available():
            wrong_device = 'cpu' if self.device_type != 'cpu' else 'cuda'
            out_w = torch.empty(0, device=wrong_device, dtype=torch.complex128)
            out_v = torch.empty(0, device=device, dtype=torch.complex128)
            with self.assertRaisesRegex(RuntimeError, "tensors to be on the same device"):
                torch.linalg.eig(a, out=(out_w, out_v))
            out_w = torch.empty(0, device=device, dtype=torch.complex128)
            out_v = torch.empty(0, device=wrong_device, dtype=torch.complex128)
            with self.assertRaisesRegex(RuntimeError, "tensors to be on the same device"):
                torch.linalg.eig(a, out=(out_w, out_v))

    @skipCPUIfNoLapack
    @skipCUDAIfNoMagma
    @dtypes(*floating_and_complex_types())
    def test_eig_with_nan(self, device, dtype):
        for val in [np.inf, np.nan]:
            for batch_dim in [(), (10,)]:
                a = make_tensor((*batch_dim, 5, 5), device=device, dtype=dtype)
                a[..., -1, -1] = val

                with self.assertRaisesRegex(RuntimeError, "torch.linalg.eig: input tensor should not"):
                    torch.linalg.eig(a)

    @skipCPUIfNoLapack
    @skipCUDAIfNoMagma
    # NumPy computes only in float64 and complex128 precisions
    # for float32 or complex64 results might be very different from float64 or complex128
    @dtypes(torch.float64, torch.complex128)
    def test_eigvals_numpy(self, device, dtype):
        def run_test(shape, *, symmetric=False):
            from torch.testing._internal.common_utils import random_symmetric_matrix

            if not dtype.is_complex and symmetric:
                # for symmetric real-valued inputs eigenvalues and eigenvectors have imaginary part equal to zero
                # unlike NumPy the result is not cast to float32 or float64 dtype in this case
                a = random_symmetric_matrix(shape[-1], *shape[:-2], dtype=dtype, device=device)
            else:
                a = make_tensor(shape, dtype=dtype, device=device)

            actual = torch.linalg.eigvals(a)

            # compare with NumPy
            # the eigenvalues are not necessarily ordered
            # so order of NumPy and PyTorch can be different
            expected = np.linalg.eigvals(a.cpu().numpy())

            # sort NumPy output
            ind = np.argsort(expected, axis=-1)[::-1]
            expected = np.take_along_axis(expected, ind, axis=-1)

            # sort PyTorch output
            # torch.argsort doesn't work with complex inputs, NumPy sorting on CPU is used instead
            # RuntimeError: _th_sort not supported on CUDAType for ComplexDouble
            # RuntimeError: "sorting_kernel_method_name" not implemented for 'ComplexDouble'
            ind = np.argsort(actual.cpu().numpy(), axis=-1)[::-1]
            actual_np = actual.cpu().numpy()
            sorted_actual = np.take_along_axis(actual_np, ind, axis=-1)

            self.assertEqual(expected, sorted_actual, exact_dtype=False)

        shapes = [(0, 0),  # Empty matrix
                  (5, 5),  # Single matrix
                  (0, 0, 0), (0, 5, 5),  # Zero batch dimension tensors
                  (2, 5, 5),  # 3-dim tensors
                  (2, 1, 5, 5)]  # 4-dim tensors
        for shape in shapes:
            run_test(shape)
            run_test(shape, symmetric=True)

    @onlyCUDA
    @skipCUDAIfNoMagma
    @dtypes(*floating_and_complex_types())
    def test_eigvals_compare_backends(self, device, dtype):
        def run_test(shape, *, symmetric=False):
            from torch.testing._internal.common_utils import random_symmetric_matrix

            if not dtype.is_complex and symmetric:
                # for symmetric real-valued inputs eigenvalues and eigenvectors have imaginary part equal to zero
                a = random_symmetric_matrix(shape[-1], *shape[:-2], dtype=dtype, device=device)
            else:
                a = make_tensor(shape, dtype=dtype, device=device)

            actual = torch.linalg.eigvals(a)

            complementary_device = 'cpu'

            # compare with CPU
            expected = torch.linalg.eigvals(a.to(complementary_device))
            self.assertEqual(expected, actual)

            # check out= variant
            complex_dtype = dtype
            if not dtype.is_complex:
                complex_dtype = torch.complex128 if dtype == torch.float64 else torch.complex64
            out = torch.empty(0, dtype=complex_dtype, device=device)
            ans = torch.linalg.eigvals(a, out=out)
            self.assertEqual(ans, out)
            self.assertEqual(expected.to(complex_dtype), out)

            # check non-contiguous out
            if a.numel() > 0:
                out = torch.empty(2 * shape[0], *shape[1:-1], dtype=complex_dtype, device=device)[::2]
                self.assertFalse(out.is_contiguous())
                ans = torch.linalg.eigvals(a, out=out)
                self.assertEqual(ans, out)
                self.assertEqual(expected.to(complex_dtype), out)

        shapes = [(0, 0),  # Empty matrix
                  (5, 5),  # Single matrix
                  (0, 0, 0), (0, 5, 5),  # Zero batch dimension tensors
                  (2, 5, 5),  # 3-dim tensors
                  (2, 1, 5, 5)]  # 4-dim tensors
        for shape in shapes:
            run_test(shape)
            run_test(shape, symmetric=True)

    @skipCUDAIfNoMagma
    @skipCPUIfNoLapack
    @dtypes(*floating_and_complex_types())
    def test_eigvals_errors_and_warnings(self, device, dtype):
        # eig requires the input to be at least 2 dimensional tensor
        a = make_tensor(2, dtype=dtype, device=device)
        with self.assertRaisesRegex(RuntimeError, "must have at least 2 dimensions"):
            torch.linalg.eigvals(a)

        # eig requires a square matrix
        a = make_tensor((2, 3), dtype=dtype, device=device)
        with self.assertRaisesRegex(RuntimeError, "must be batches of square matrices"):
            torch.linalg.eigvals(a)

        # if out tensor with floating dtype is passed for complex output an error is thrown
        if not dtype.is_complex:
            # The characteristic equation is p(λ) = λ^2 − 2λ + 5 = 0, with roots λ = 1±2i
            a = torch.tensor([[3., -2.], [4., -1.]], dtype=dtype, device=device)
            out = torch.empty(0, device=device, dtype=dtype)
            with self.assertRaisesRegex(RuntimeError, "Expected eigenvalues to be safely castable"):
                torch.linalg.eigvals(a, out=out)

        # dtypes should be safely castable
        a = make_tensor((3, 3), dtype=dtype, device=device)
        out = torch.empty(0, dtype=torch.int, device=device)
        with self.assertRaisesRegex(RuntimeError, "but got eigenvalues with dtype Int"):
            torch.linalg.eigvals(a, out=out)

        # if non-empty out tensor with wrong shape is passed a warning is given
        out = torch.empty(1, device=device, dtype=torch.complex128)
        with warnings.catch_warnings(record=True) as w:
            # Trigger warning
            torch.linalg.eigvals(a, out=out)
            # Check warning occurs
            self.assertEqual(len(w), 1)
            self.assertTrue("An output with one or more elements was resized" in str(w[-1].message))

        # device should match
        if torch.cuda.is_available():
            wrong_device = 'cpu' if self.device_type != 'cpu' else 'cuda'
            out_w = torch.empty(0, device=wrong_device, dtype=torch.complex128)
            with self.assertRaisesRegex(RuntimeError, "tensors to be on the same device"):
                torch.linalg.eigvals(a, out=out_w)

    @skipCUDAIfNoMagma
    @skipCPUIfNoLapack
    def test_norm_old(self, device):
        def gen_error_message(input_size, p, keepdim, dim=None):
            return "norm failed for input size %s, p=%s, keepdim=%s, dim=%s" % (
                input_size, p, keepdim, dim)

        for keepdim in [False, True]:
            # full reduction
            x = torch.randn(25, device=device)
            xn = x.cpu().numpy()
            for p in [0, 1, 2, 3, 4, inf, -inf, -1, -2, -3, 1.5]:
                res = x.norm(p, keepdim=keepdim).cpu()
                expected = np.linalg.norm(xn, p, keepdims=keepdim)
                self.assertEqual(res, expected, atol=1e-5, rtol=0, msg=gen_error_message(x.size(), p, keepdim))

            # one dimension
            x = torch.randn(25, 25, device=device)
            xn = x.cpu().numpy()
            for p in [0, 1, 2, 3, 4, inf, -inf, -1, -2, -3]:
                dim = 1
                res = x.norm(p, dim, keepdim=keepdim).cpu()
                expected = np.linalg.norm(xn, p, dim, keepdims=keepdim)
                msg = gen_error_message(x.size(), p, keepdim, dim)
                self.assertEqual(res.shape, expected.shape, msg=msg)
                self.assertEqual(res, expected, msg=msg)

            # matrix norm
            for p in ['fro', 'nuc']:
                res = x.norm(p, keepdim=keepdim).cpu()
                expected = np.linalg.norm(xn, p, keepdims=keepdim)
                msg = gen_error_message(x.size(), p, keepdim)
                self.assertEqual(res.shape, expected.shape, msg=msg)
                self.assertEqual(res, expected, msg=msg)

            # zero dimensions
            x = torch.randn((), device=device)
            xn = x.cpu().numpy()
            res = x.norm(keepdim=keepdim).cpu()
            expected = np.linalg.norm(xn, keepdims=keepdim)
            msg = gen_error_message(x.size(), None, keepdim)
            self.assertEqual(res.shape, expected.shape, msg=msg)
            self.assertEqual(res, expected, msg=msg)

            # larger tensor sanity check
            self.assertEqual(
                2 * torch.norm(torch.ones(10000), keepdim=keepdim),
                torch.norm(torch.ones(40000), keepdim=keepdim))

            # matrix norm with non-square >2-D tensors, all combinations of reduction dims
            x = torch.randn(5, 6, 7, 8, device=device)
            xn = x.cpu().numpy()
            for p in ['fro', 'nuc']:
                for dim in itertools.product(*[list(range(4))] * 2):
                    if dim[0] == dim[1]:
                        continue
                    res = x.norm(p=p, dim=dim, keepdim=keepdim).cpu()
                    expected = np.linalg.norm(xn, ord=p, axis=dim, keepdims=keepdim)
                    msg = gen_error_message(x.size(), p, keepdim, dim)
                    self.assertEqual(res.shape, expected.shape, msg=msg)
                    self.assertEqual(res, expected, msg=msg)

    # Test that torch.norm with p=+/-inf propagates NaN
    def test_norm_old_nan_propagation(self, device):
        ords = [inf, -inf]
        for pair in itertools.product([0.0, nan, 1.0], repeat=2):
            x = torch.tensor(list(pair), device=device)
            for ord in ords:
                result = torch.norm(x, p=ord)
                result_check = torch.linalg.norm(x, ord=ord)
                self.assertEqual(result, result_check)

    @skipCUDAIfNoMagma
    @skipCPUIfNoLapack
    def test_norm_complex_old(self, device):
        def gen_error_message(input_size, p, keepdim, dim=None):
            return "complex norm failed for input size %s, p=%s, keepdim=%s, dim=%s" % (
                input_size, p, keepdim, dim)

        for keepdim in [False, True]:
            # vector norm
            x = torch.randn(25, device=device) + 1j * torch.randn(25, device=device)
            xn = x.cpu().numpy()
            for p in [0, 1, 2, 3, inf, -1, -2, -3, -inf]:
                res = x.norm(p, keepdim=keepdim).cpu()
                expected = np.linalg.norm(xn, p, keepdims=keepdim)
                msg = gen_error_message(x.size(), p, keepdim)
                self.assertEqual(res.shape, expected.shape, msg=msg)
                self.assertEqual(res, expected, msg=msg)

            # matrix norm
            x = torch.randn(25, 25, device=device) + 1j * torch.randn(25, 25, device=device)
            xn = x.cpu().numpy()
            for p in ['nuc', 'fro']:
                res = x.norm(p, keepdim=keepdim).cpu()
                expected = np.linalg.norm(xn, p, keepdims=keepdim)
                msg = gen_error_message(x.size(), p, keepdim)
                self.assertEqual(res.shape, expected.shape, msg=msg)
                self.assertEqual(res, expected, msg=msg, rtol=1.3e-6, atol=3e-4)

    # Ensure torch.norm with p='fro' and p=2 give the same results for mutually supported input combinations
    @dtypes(torch.float)
    def test_norm_fro_2_equivalence_old(self, device, dtype):
        input_sizes = [
            (0,),
            (10,),
            (0, 0),
            (4, 30),
            (0, 45),
            (100, 0),
            (45, 10, 23),
            (0, 23, 59),
            (23, 0, 37),
            (34, 58, 0),
            (0, 0, 348),
            (0, 3434, 0),
            (0, 0, 0),
            (5, 3, 8, 1, 3, 5)]

        for input_size in input_sizes:
            a = make_tensor(input_size, dtype=dtype, device=device, low=-9, high=9)

            # Try full reduction
            dim_settings = [None]

            # Try all possible 1-D reductions
            dim_settings += list(range(-a.dim(), a.dim()))

            def wrap_dim(dim, ndims):
                assert (dim < ndims) and (dim >= -ndims)
                if dim >= 0:
                    return dim
                else:
                    return dim + ndims

            # Try all possible 2-D reductions
            dim_settings += [
                (d0, d1) for d0, d1 in itertools.combinations(range(-a.dim(), a.dim()), 2)
                if wrap_dim(d0, a.dim()) != wrap_dim(d1, a.dim())]

            for dim in dim_settings:
                for keepdim in [True, False]:
                    a_norm_2 = torch.norm(a, p=2, dim=dim, keepdim=keepdim)
                    a_norm_fro = torch.norm(a, p='fro', dim=dim, keepdim=keepdim)
                    self.assertEqual(a_norm_fro, a_norm_2)

    @skipCUDAIfNoMagma
    @skipCPUIfNoLapack
    def test_nuclear_norm_axes_small_brute_force_old(self, device):
        def check_single_nuclear_norm(x, axes):
            if self.device_type != 'cpu' and randrange(100) < 95:
                return  # too many cpu <==> device copies

            a = np.array(x.cpu(), copy=False)
            expected = np.linalg.norm(a, "nuc", axis=axes)

            ans = torch.norm(x, "nuc", dim=axes)
            self.assertTrue(ans.is_contiguous())
            self.assertEqual(ans.shape, expected.shape)
            self.assertEqual(ans.cpu(), expected, rtol=1e-02, atol=1e-03, equal_nan=True)

            out = torch.zeros(expected.shape, dtype=x.dtype, device=x.device)
            ans = torch.norm(x, "nuc", dim=axes, out=out)
            self.assertIs(ans, out)
            self.assertTrue(ans.is_contiguous())
            self.assertEqual(ans.shape, expected.shape)
            self.assertEqual(ans.cpu(), expected, rtol=1e-02, atol=1e-03, equal_nan=True)

        for n in range(1, 3):
            for m in range(1, 3):
                for axes in itertools.permutations([0, 1], 2):
                    # 2d, inner dimensions C
                    x = torch.randn(n, m, device=device)
                    check_single_nuclear_norm(x, axes)

                    # 2d, inner dimensions Fortran
                    x = torch.randn(m, n, device=device).mT
                    check_single_nuclear_norm(x, axes)

                    # 2d, inner dimensions non-contiguous
                    x = torch.randn(n, 2 * m, device=device)[:, ::2]
                    check_single_nuclear_norm(x, axes)

                    # 2d, all dimensions non-contiguous
                    x = torch.randn(7 * n, 2 * m, device=device)[::7, ::2]
                    check_single_nuclear_norm(x, axes)

                for o in range(1, 3):
                    for axes in itertools.permutations([0, 1, 2], 2):
                        # 3d, inner dimensions C
                        x = torch.randn(o, n, m, device=device)
                        check_single_nuclear_norm(x, axes)

                        # 3d, inner dimensions Fortran
                        x = torch.randn(o, m, n, device=device).mT
                        check_single_nuclear_norm(x, axes)

                        # 3d, inner dimensions non-contiguous
                        x = torch.randn(o, n, 2 * m, device=device)[:, :, ::2]
                        check_single_nuclear_norm(x, axes)

                        # 3d, all dimensions non-contiguous
                        x = torch.randn(7 * o, 5 * n, 2 * m, device=device)[::7, ::5, ::2]
                        check_single_nuclear_norm(x, axes)

                    for r in range(1, 3):
                        for axes in itertools.permutations([0, 1, 2, 3], 2):
                            # 4d, inner dimensions C
                            x = torch.randn(r, o, n, m, device=device)
                            check_single_nuclear_norm(x, axes)

                            # 4d, inner dimensions Fortran
                            x = torch.randn(r, o, n, m, device=device).mT
                            check_single_nuclear_norm(x, axes)

                            # 4d, inner dimensions non-contiguous
                            x = torch.randn(r, o, n, 2 * m, device=device)[:, :, :, ::2]
                            check_single_nuclear_norm(x, axes)

                            # 4d, all dimensions non-contiguous
                            x = torch.randn(7 * r, 5 * o, 11 * n, 2 * m, device=device)[::7, ::5, ::11, ::2]
                            check_single_nuclear_norm(x, axes)

    @skipCUDAIfNoMagma
    def test_nuclear_norm_exceptions_old(self, device):
        for lst in [], [1], [1, 2]:
            x = torch.tensor(lst, dtype=torch.double, device=device)
            for axes in (), (0,):
                self.assertRaises(RuntimeError, torch.norm, x, "nuc", axes)
            self.assertRaises(IndexError, torch.norm, x, "nuc", (0, 1))

        x = torch.tensor([[0, 1, 2], [3, 4, 5]], dtype=torch.double, device=device)
        self.assertRaisesRegex(RuntimeError, "duplicate or invalid", torch.norm, x, "nuc", (0, 0))
        self.assertRaisesRegex(IndexError, "Dimension out of range", torch.norm, x, "nuc", (0, 2))

    @skipCUDAIfNoMagmaAndNoCusolver
    @skipCUDAIfNoMagma
    @skipCPUIfNoLapack
    @dtypes(torch.double)
    def test_svd_lowrank(self, device, dtype):
        from torch.testing._internal.common_utils import random_lowrank_matrix, random_sparse_matrix

        def run_subtest(actual_rank, matrix_size, batches, device, svd_lowrank, **options):
            density = options.pop('density', 1)
            if isinstance(matrix_size, int):
                rows = columns = matrix_size
            else:
                rows, columns = matrix_size
            if density == 1:
                a_input = random_lowrank_matrix(actual_rank, rows, columns, *batches, device=device, dtype=dtype)
                a = a_input
            else:
                assert batches == ()
                a_input = random_sparse_matrix(rows, columns, density, device=device, dtype=dtype)
                a = a_input.to_dense()

            q = min(*size)
            u, s, v = svd_lowrank(a_input, q=q, **options)

            # check if u, s, v is a SVD
            u, s, v = u[..., :q], s[..., :q], v[..., :q]
            A = u.matmul(s.diag_embed()).matmul(v.mT)
            self.assertEqual(A, a, rtol=1e-7, atol=2e-7)

            # check if svd_lowrank produces same singular values as torch.svd
            U, S, V = torch.svd(a)
            self.assertEqual(s.shape, S.shape)
            self.assertEqual(u.shape, U.shape)
            self.assertEqual(v.shape, V.shape)
            self.assertEqual(s, S)

            if density == 1:
                # actual_rank is known only for dense inputs
                #
                # check if pairs (u, U) and (v, V) span the same
                # subspaces, respectively
                u, s, v = u[..., :actual_rank], s[..., :actual_rank], v[..., :actual_rank]
                U, S, V = U[..., :actual_rank], S[..., :actual_rank], V[..., :actual_rank]
                self.assertEqual(u.mT.matmul(U).det().abs(), torch.ones(batches, device=device, dtype=dtype))
                self.assertEqual(v.mT.matmul(V).det().abs(), torch.ones(batches, device=device, dtype=dtype))

        all_batches = [(), (1,), (3,), (2, 3)]
        for actual_rank, size, all_batches in [
                (2, (17, 4), all_batches),
                (4, (17, 4), all_batches),
                (4, (17, 17), all_batches),
                (10, (100, 40), all_batches),
                (7, (1000, 1000), [()]),
        ]:
            # dense input
            for batches in all_batches:
                run_subtest(actual_rank, size, batches, device, torch.svd_lowrank)
                if size != size[::-1]:
                    run_subtest(actual_rank, size[::-1], batches, device, torch.svd_lowrank)

        # sparse input
        for size in [(17, 4), (4, 17), (17, 17), (100, 40), (40, 100), (1000, 1000)]:
            for density in [0.005, 0.1]:
                run_subtest(None, size, (), device, torch.svd_lowrank, density=density)

        # jitting support
        jitted = torch.jit.script(torch.svd_lowrank)
        actual_rank, size, batches = 2, (17, 4), ()
        run_subtest(actual_rank, size, batches, device, jitted)

    @skipCUDAIfNoMagmaAndNoCusolver
    @skipCPUIfNoLapack
    @precisionOverride({torch.float: 1e-4, torch.cfloat: 1e-4})
    @setLinalgBackendsToDefaultFinally
    @dtypes(*floating_and_complex_types())
    def test_svd(self, device, dtype):
        # tests linalg.svd, svd, linalg.svdvals
        make_arg = partial(make_tensor, dtype=dtype, device=device)

        backends = ["default"]

        if torch.device(device).type == 'cuda':
            if torch.cuda.has_magma:
                backends.append("magma")
            if has_cusolver():
                backends.append("cusolver")

        ns = (5, 2, 0)
        batches = ((), (0,), (1,), (2,), (2, 1), (0, 2))

        for backend in backends:
            torch.backends.cuda.preferred_linalg_library(backend)

            for batch, m, n in product(batches, ns, ns):
                shape = batch + (m, n)
                k = min(m, n)
                A = make_arg(shape)
                U, S, Vh = torch.linalg.svd(A, full_matrices=False)
                self.assertEqual((U @ S.to(A.dtype).diag_embed()) @ Vh, A)

                U_f, S_f, Vh_f = torch.linalg.svd(A, full_matrices=True)
                self.assertEqual(S_f, S)
                self.assertEqual((U_f[..., :k] @ S_f.to(A.dtype).diag_embed()) @ Vh_f[..., :k, :], A)

                S_s = torch.linalg.svdvals(A)
                self.assertEqual(S_s, S)

                U, S, V = torch.svd(A, some=True)
                self.assertEqual((U @ S.to(A.dtype).diag_embed()) @ V.mH, A)

                U_f, S_f, V_f = torch.svd(A, some=False)
                self.assertEqual(S_f, S)
                self.assertEqual((U_f[..., :k] @ S_f.to(A.dtype).diag_embed()) @ V_f[..., :k].mH, A)

                S_s = torch.svd(A, compute_uv=False).S
                self.assertEqual(S_s, S)

    @skipCUDAIfNoMagmaAndNoCusolver
    @skipCPUIfNoLapack
    @dtypes(torch.complex128)
    def test_invariance_error_spectral_decompositions(self, device, dtype):
        make_arg = partial(make_tensor, device=device, dtype=dtype, requires_grad=True)
        A = make_arg((3, 3))
        with self.assertRaisesRegex(RuntimeError, "ill-defined"):
            U, _, Vh = torch.linalg.svd(A, full_matrices=False)
            (U + Vh).sum().backward()

        A = make_arg((3, 3))
        with self.assertRaisesRegex(RuntimeError, "ill-defined"):
            V = torch.linalg.eig(A).eigenvectors
            V.sum().backward()

        A = make_arg((3, 3))
        A = A + A.mH
        with self.assertRaisesRegex(RuntimeError, "ill-defined"):
            Q = torch.linalg.eigh(A).eigenvectors
            Q.sum().backward()

    @skipCUDAIfNoCusolver  # MAGMA backend doesn't work in this case
    @skipCUDAIfRocm
    @precisionOverride({torch.float: 1e-4, torch.cfloat: 1e-4})
    @skipCPUIfNoLapack
    @dtypes(*floating_and_complex_types())
    def test_svd_memory_allocation(self, device, dtype):
        # test for https://github.com/pytorch/pytorch/issues/61949
        # the problem was that tensors of incorrect size were allocated and then narrowed
        m = 3
        n = 2**20
        a = make_tensor((m, n), dtype=dtype, device=device)
        # the following should run without errors
        S = torch.linalg.svdvals(a)
        result = torch.linalg.svd(a, full_matrices=False)
        self.assertEqual(result.S, S)

    # This test doesn't work with MAGMA backend https://github.com/pytorch/pytorch/issues/72106
    @skipMeta
    @skipCUDAIfRocm
    @skipCUDAIfNoCusolver
    @skipCPUIfNoLapack
    @dtypes(*floating_and_complex_types())
    def test_svd_nan_error(self, device, dtype):
        for svd in [torch.svd, torch.linalg.svd]:
            # if input contains NaN then an error is triggered for svd
            # When cuda < 11.5, cusolver raises CUSOLVER_STATUS_EXECUTION_FAILED when input contains nan.
            # When cuda >= 11.5, cusolver normally finishes execution and sets info array indicating convergence issue.
            error_msg = r'(CUSOLVER_STATUS_EXECUTION_FAILED|The algorithm failed to converge)'
            a = torch.full((3, 3), float('nan'), dtype=dtype, device=device)
            a[0] = float('nan')
            with self.assertRaisesRegex(torch.linalg.LinAlgError, error_msg):
                svd(a)
            error_msg = r'(CUSOLVER_STATUS_EXECUTION_FAILED|\(Batch element 1\): The algorithm failed to converge)'
            a = torch.randn(3, 33, 33, dtype=dtype, device=device)
            a[1, 0, 0] = float('nan')
            with self.assertRaisesRegex(torch.linalg.LinAlgError, error_msg):
                svd(a)

    def cholesky_solve_test_helper(self, A_dims, b_dims, upper, device, dtype):
        from torch.testing._internal.common_utils import random_hermitian_pd_matrix

        b = torch.randn(*b_dims, dtype=dtype, device=device)
        A = random_hermitian_pd_matrix(*A_dims, dtype=dtype, device=device)
        L = torch.cholesky(A, upper=upper)
        return b, A, L

    @skipCUDAIfNoMagma
    @skipCPUIfNoLapack
    @dtypes(*floating_and_complex_types())
    @precisionOverride({torch.float32: 1e-3, torch.complex64: 1e-3,
                        torch.float64: 1e-8, torch.complex128: 1e-8})
    def test_cholesky_solve(self, device, dtype):
        for (k, n), upper in itertools.product(zip([2, 3, 5], [3, 5, 7]), [True, False]):
            b, A, L = self.cholesky_solve_test_helper((n,), (n, k), upper, device, dtype)
            x = torch.cholesky_solve(b, L, upper=upper)
            self.assertEqual(b, np.matmul(A.cpu(), x.cpu()))

    @skipCUDAIfNoMagma
    @skipCPUIfNoLapack
    @dtypes(*floating_and_complex_types())
    @precisionOverride({torch.float32: 1e-3, torch.complex64: 1e-3,
                        torch.float64: 1e-8, torch.complex128: 1e-8})
    def test_cholesky_solve_batched(self, device, dtype):
        def cholesky_solve_batch_helper(A_dims, b_dims, upper):
            b, A, L = self.cholesky_solve_test_helper(A_dims, b_dims, upper, device, dtype)
            x_exp_list = []
            for i in range(b_dims[0]):
                x_exp_list.append(torch.cholesky_solve(b[i], L[i], upper=upper))
            x_exp = torch.stack(x_exp_list)  # Stacked output
            x_act = torch.cholesky_solve(b, L, upper=upper)  # Actual output
            self.assertEqual(x_act, x_exp)  # Equality check
            Ax = np.matmul(A.cpu(), x_act.cpu())
            self.assertEqual(b, Ax)  # Correctness check

        for upper, batchsize in itertools.product([True, False], [1, 3, 4]):
            cholesky_solve_batch_helper((5, batchsize), (batchsize, 5, 10), upper)

    @slowTest
    @skipCUDAIfNoMagma
    @skipCPUIfNoLapack
    @dtypes(*floating_and_complex_types())
    @precisionOverride({torch.float32: 1e-3, torch.complex64: 1e-3,
                        torch.float64: 1e-8, torch.complex128: 1e-8})
    def test_cholesky_solve_batched_many_batches(self, device, dtype):
        for A_dims, b_dims in zip([(5, 256, 256), (5,)], [(5, 10), (512, 512, 5, 10)]):
            for upper in [True, False]:
                b, A, L = self.cholesky_solve_test_helper(A_dims, b_dims, upper, device, dtype)
                x = torch.cholesky_solve(b, L, upper)
                Ax = torch.matmul(A, x)
                self.assertEqual(Ax, b.expand_as(Ax))

    @skipCUDAIfNoMagma
    @skipCPUIfNoLapack
    @dtypes(*floating_and_complex_types())
    @precisionOverride({torch.float32: 1e-3, torch.complex64: 1e-3,
                        torch.float64: 1e-8, torch.complex128: 1e-8})
    def test_cholesky_solve_batched_broadcasting(self, device, dtype):
        from numpy.linalg import solve
        from torch.testing._internal.common_utils import random_hermitian_pd_matrix

        def run_test(A_dims, b_dims, upper):
            A_matrix_size = A_dims[-1]
            A_batch_dims = A_dims[:-2]
            A = random_hermitian_pd_matrix(A_matrix_size, *A_batch_dims,
                                           dtype=dtype, device='cpu')
            b = torch.randn(*b_dims, dtype=dtype, device='cpu')
            x_exp = torch.tensor(solve(A.numpy(), b.numpy()), dtype=dtype, device=device)
            A, b = A.to(dtype=dtype, device=device), b.to(dtype=dtype, device=device)
            L = torch.linalg.cholesky(A, upper=upper)
            x = torch.cholesky_solve(b, L, upper=upper)
            self.assertEqual(x, x_exp)
            # https://github.com/pytorch/pytorch/issues/42695
            x = torch.cholesky_solve(b, L, upper=upper, out=x)
            self.assertEqual(x, x_exp)

        # test against numpy.linalg.solve
        for upper in [True, False]:
            run_test((2, 1, 3, 4, 4), (2, 1, 3, 4, 6), upper)  # no broadcasting
            run_test((2, 1, 3, 4, 4), (4, 6), upper)  # broadcasting b
            run_test((4, 4), (2, 1, 3, 4, 2), upper)  # broadcasting A
            run_test((1, 3, 1, 4, 4), (2, 1, 3, 4, 5), upper)  # broadcasting A & b

    @skipCUDAIfNoMagma
    @skipCPUIfNoLapack
    @dtypes(*floating_and_complex_types())
    def test_cholesky_solve_out_errors_and_warnings(self, device, dtype):
        # dtypes should be safely castable
        a = torch.eye(2, dtype=dtype, device=device)
        b = torch.randn(2, 1, dtype=dtype, device=device)
        out = torch.empty(0, dtype=torch.int, device=device)
        with self.assertRaisesRegex(RuntimeError, "but got result with dtype Int"):
            torch.cholesky_solve(b, a, out=out)

        # device should match
        if torch.cuda.is_available():
            wrong_device = 'cpu' if self.device_type != 'cpu' else 'cuda'
            out = torch.empty(0, dtype=dtype, device=wrong_device)
            with self.assertRaisesRegex(RuntimeError, "tensors to be on the same device"):
                torch.cholesky_solve(b, a, out=out)

        # if out tensor with wrong shape is passed a warning is given
        with warnings.catch_warnings(record=True) as w:
            out = torch.empty(1, dtype=dtype, device=device)
            # Trigger warning
            torch.cholesky_solve(b, a, out=out)
            # Check warning occurs
            self.assertEqual(len(w), 1)
            self.assertTrue("An output with one or more elements was resized" in str(w[-1].message))

    @skipCUDAIfNoMagmaAndNoCusolver
    @skipCPUIfNoLapack
    @dtypes(*floating_and_complex_types())
    @precisionOverride({torch.float32: 2e-3, torch.complex64: 2e-3,
                        torch.float64: 1e-8, torch.complex128: 1e-8})
    def test_inverse(self, device, dtype):
        make_fullrank = make_fullrank_matrices_with_distinct_singular_values
        make_arg = partial(make_fullrank, device=device, dtype=dtype)

        def run_test(torch_inverse, matrix, batches, n):
            matrix_inverse = torch_inverse(matrix)

            # Compare against NumPy output
            # NumPy uses 'gesv' LAPACK routine solving the equation A A_inv = I
            # But in PyTorch 'gertf' + 'getri' is used causing element-wise differences
            expected = np.linalg.inv(matrix.cpu().numpy())
            self.assertEqual(matrix_inverse, expected, atol=self.precision, rtol=self.precision)

            # Additional correctness tests, check matrix*matrix_inverse == identity
            identity = torch.eye(n, dtype=dtype, device=device)
            self.assertEqual(identity.expand_as(matrix), np.matmul(matrix.cpu(), matrix_inverse.cpu()))
            self.assertEqual(identity.expand_as(matrix), np.matmul(matrix_inverse.cpu(), matrix.cpu()))

            # check the out= variant
            # prepare the expected out tensor
            matrix_inverse_out = torch.empty(*batches, n, n, dtype=dtype, device=device)
            matrix_inverse_out_t = matrix_inverse_out.mT.clone(memory_format=torch.contiguous_format)
            matrix_inverse_out = matrix_inverse_out_t.mT
            ans = torch_inverse(matrix, out=matrix_inverse_out)
            self.assertEqual(matrix_inverse_out, ans, atol=0, rtol=0)
            self.assertEqual(matrix_inverse_out, matrix_inverse, atol=0, rtol=0)

            # batched matrices: 3+ dimensional tensors, check matrix_inverse same as single-inverse for each matrix
            if matrix.ndim > 2 and batches[0] != 0:
                expected_inv_list = []
                p = int(np.prod(batches))  # use `p` instead of -1, so that the test works for empty input as well
                for mat in matrix.contiguous().view(p, n, n):
                    expected_inv_list.append(torch_inverse(mat))
                expected_inv = torch.stack(expected_inv_list).view(*batches, n, n)
                if self.device_type == 'cuda' and dtype in [torch.float32, torch.complex64]:
                    # single-inverse is done using cuSOLVER, while batched inverse is done using MAGMA
                    # individual values can be significantly different for fp32, hence rather high rtol is used
                    # the important thing is that torch_inverse passes above checks with identity
                    self.assertEqual(matrix_inverse, expected_inv, atol=1e-1, rtol=1e-2)
                else:
                    self.assertEqual(matrix_inverse, expected_inv)

        # helper function for testing torch.linalg.inv_ex
        def test_inv_ex(input, out=None):
            if out is not None:
                info = torch.empty(0, dtype=torch.int32, device=device)
                return torch.linalg.inv_ex(input, out=(out, info)).inverse
            return torch.linalg.inv_ex(input).inverse

        for torch_inverse in [torch.inverse, torch.linalg.inv, test_inv_ex]:
            for batches, n in itertools.product(
                [[], [0], [2], [2, 1]],
                [0, 5]
            ):
                matrices = make_arg(*batches, n, n)
                run_test(torch_inverse, matrices, batches, n)

                # test non-contiguous input
                run_test(torch_inverse, matrices.mT, batches, n)
                if n > 0:
                    run_test(
                        torch_inverse,
                        make_arg(*batches, 2 * n, 2 * n)
                        .view(-1, n * 2, n * 2)[:, ::2, ::2].view(*batches, n, n),
                        batches, n
                    )

    @skipCUDAIfNoMagmaAndNoCusolver
    @skipCPUIfNoLapack
    @dtypes(*floating_and_complex_types())
    def test_inv_ex_info_device(self, device, dtype):
        A = torch.eye(3, 3, dtype=dtype, device=device)
        info = torch.linalg.inv_ex(A).info
        self.assertTrue(info.device == A.device)

    @skipCUDAIfNoMagmaAndNoCusolver
    @skipCPUIfNoLapack
    @dtypes(*floating_and_complex_types())
    @skipCUDAIfRocm
    def test_inv_ex_singular(self, device, dtype):
        # if the input matrix is not invertible, info with positive integer is returned
        A = torch.eye(3, 3, dtype=dtype, device=device)
        A[-1, -1] = 0  # Now A is singular
        info = torch.linalg.inv_ex(A).info
        self.assertEqual(info, 3)
        with self.assertRaisesRegex(torch.linalg.LinAlgError,
                                    r'diagonal element 3 is zero, the inversion could not be completed'):
            torch.linalg.inv_ex(A, check_errors=True)

        # if at least one matrix in the batch is not positive definite,
        # batched info with positive integer for the corresponding matrix is returned
        A = torch.eye(3, 3, dtype=dtype, device=device)
        A = A.reshape((1, 3, 3))
        A = A.repeat(5, 1, 1)
        A[3, -2, -2] = 0  # Now A[3] is singular
        info = torch.linalg.inv_ex(A).info

        expected_info = torch.zeros(A.shape[:-2], dtype=torch.int32, device=device)
        expected_info[3] = 2
        self.assertEqual(info, expected_info)
        with self.assertRaisesRegex(torch.linalg.LinAlgError, r'\(Batch element 3\): The diagonal element 2 is zero'):
            torch.linalg.inv_ex(A, check_errors=True)

    @slowTest
    @skipCUDAIfNoMagmaAndNoCusolver
    @skipCPUIfNoLapack
    @dtypes(*floating_and_complex_types())
    @precisionOverride({torch.float32: 2e-3, torch.complex64: 2e-3,
                        torch.float64: 1e-5, torch.complex128: 1e-5})
    def test_inverse_many_batches(self, device, dtype):
        make_fullrank = make_fullrank_matrices_with_distinct_singular_values
        make_arg = partial(make_fullrank, device=device, dtype=dtype)

        def test_inverse_many_batches_helper(torch_inverse, b, n):
            matrices = make_arg(b, n, n)
            matrices_inverse = torch_inverse(matrices)

            # Compare against NumPy output
            expected = np.linalg.inv(matrices.cpu().numpy())
            self.assertEqual(matrices_inverse, expected, atol=self.precision, rtol=1e-3)

        for torch_inverse in [torch.inverse, torch.linalg.inv]:
            test_inverse_many_batches_helper(torch_inverse, 5, 256)
            test_inverse_many_batches_helper(torch_inverse, 3, 512)

    @skipCUDAIfNoMagmaAndNoCusolver
    @skipCPUIfNoLapack
    @onlyNativeDeviceTypes   # TODO: XLA doesn't raise exception
    @dtypes(*floating_and_complex_types())
    def test_inverse_errors(self, device, dtype):
        # inverse expects batches of square matrices as input
        with self.assertRaisesRegex(RuntimeError, "must be batches of square matrices"):
            torch.inverse(torch.randn(2, 3, 4, 3))

        # if input is not invertible, RuntimeError is raised mentioning the first non-invertible batch
        def run_test_singular_input(batch_dim, n):
            x = torch.eye(3, 3, dtype=dtype, device=device).reshape((1, 3, 3)).repeat(batch_dim, 1, 1)
            x[n, -1, -1] = 0
            with self.assertRaisesRegex(torch.linalg.LinAlgError, rf'\(Batch element {n}\): The diagonal element 3 is zero'):
                torch.inverse(x)

        for params in [(1, 0), (2, 0), (2, 1), (4, 0), (4, 2), (10, 2)]:
            run_test_singular_input(*params)

    @skipCUDAIfNoMagmaAndNoCusolver
    @skipCPUIfNoLapack
    @onlyNativeDeviceTypes   # TODO: XLA doesn't raise exception
    @skipCUDAIfRocm
    @skipCUDAVersionIn([(11, 3), (11, 5)])  # https://github.com/pytorch/pytorch/issues/57482
    @dtypes(*floating_and_complex_types())
    def test_inverse_errors_large(self, device, dtype):
        # Test batched inverse of singular matrices reports errors without crashing (gh-51930)
        x = torch.empty((8, 10, 616, 616), dtype=dtype, device=device)
        x[:] = torch.eye(616, dtype=dtype, device=device)
        x[..., 10, 10] = 0
        with self.assertRaisesRegex(torch.linalg.LinAlgError, r'\(Batch element 0\): The diagonal element 11 is zero'):
            torch.inverse(x)

    @precisionOverride({torch.float32: 1e-3, torch.complex64: 1e-3, torch.float64: 1e-7, torch.complex128: 1e-7})
    @skipCUDAIfNoMagma
    @skipCPUIfNoLapack
    @dtypes(*floating_and_complex_types())
    def test_pinv(self, device, dtype):
        from torch.testing._internal.common_utils import random_hermitian_pd_matrix

        def run_test_main(A, hermitian):
            # Testing against definition for pseudo-inverses
            A_pinv = torch.linalg.pinv(A, hermitian=hermitian)
            np_A = A.cpu().numpy()
            np_A_pinv = A_pinv.cpu().numpy()
            if A.numel() > 0:
                self.assertEqual(A, np_A @ np_A_pinv @ np_A, atol=self.precision, rtol=self.precision)
                self.assertEqual(A_pinv, np_A_pinv @ np_A @ np_A_pinv, atol=self.precision, rtol=self.precision)
                self.assertEqual(np_A @ np_A_pinv, (np_A @ np_A_pinv).conj().swapaxes(-2, -1))
                self.assertEqual(np_A_pinv @ np_A, (np_A_pinv @ np_A).conj().swapaxes(-2, -1))
            else:
                self.assertEqual(A.shape, A_pinv.shape[:-2] + (A_pinv.shape[-1], A_pinv.shape[-2]))

            # Check out= variant
            out = torch.empty_like(A_pinv)
            ans = torch.linalg.pinv(A, hermitian=hermitian, out=out)
            self.assertEqual(ans, out)
            self.assertEqual(ans, A_pinv)

        def run_test_numpy(A, hermitian):
            # Check against NumPy output
            # Test float rcond, and specific value for each matrix
            rconds = [float(torch.rand(1)), ]
            # Test different types of rcond tensor
            for rcond_type in all_types():
                rconds.append(torch.rand(A.shape[:-2], dtype=torch.double, device=device).to(rcond_type))
            # Test broadcasting of rcond
            if A.ndim > 2:
                rconds.append(torch.rand(A.shape[-3], device=device))
            for rcond in rconds:
                actual = torch.linalg.pinv(A, rcond=rcond, hermitian=hermitian)
                torch_rtol = torch.linalg.pinv(A, rtol=rcond, hermitian=hermitian)
                self.assertEqual(actual, torch_rtol)
                numpy_rcond = rcond if isinstance(rcond, float) else rcond.cpu().numpy()
                expected = np.linalg.pinv(A.cpu().numpy(), rcond=numpy_rcond, hermitian=hermitian)
                self.assertEqual(actual, expected, atol=self.precision, rtol=1e-5)

        for sizes in [(5, 5), (3, 5, 5), (3, 2, 5, 5),  # square matrices
                      (3, 2), (5, 3, 2), (2, 5, 3, 2),  # fat matrices
                      (2, 3), (5, 2, 3), (2, 5, 2, 3),  # thin matrices
                      (0, 0), (0, 2), (2, 0), (3, 0, 0), (0, 3, 0), (0, 0, 3)]:  # zero numel matrices
            A = torch.randn(*sizes, dtype=dtype, device=device)
            hermitian = False
            run_test_main(A, hermitian)
            run_test_numpy(A, hermitian)

        # Check hermitian = True
        for sizes in [(5, 5), (3, 5, 5), (3, 2, 5, 5),  # square matrices
                      (0, 0), (3, 0, 0), ]:  # zero numel square matrices
            A = random_hermitian_pd_matrix(sizes[-1], *sizes[:-2], dtype=dtype, device=device)
            hermitian = True
            run_test_main(A, hermitian)
            run_test_numpy(A, hermitian)

    @skipCUDAIfNoMagma
    @skipCPUIfNoLapack
    @dtypes(*floating_and_complex_types())
    def test_pinv_errors_and_warnings(self, device, dtype):
        # pinv requires at least 2D tensor
        a = torch.randn(1, device=device, dtype=dtype)
        with self.assertRaisesRegex(RuntimeError, "expected a tensor with 2 or more dimensions"):
            torch.linalg.pinv(a)

        # if non-empty out tensor with wrong shape is passed a warning is given
        a = torch.randn(3, 3, dtype=dtype, device=device)
        out = torch.empty(7, 7, dtype=dtype, device=device)
        with warnings.catch_warnings(record=True) as w:
            # Trigger warning
            torch.linalg.pinv(a, out=out)
            # Check warning occurs
            self.assertEqual(len(w), 1)
            self.assertTrue("An output with one or more elements was resized" in str(w[-1].message))

        # dtypes of out and input should be safely castable
        out = torch.empty_like(a).to(torch.int)
        with self.assertRaisesRegex(RuntimeError, "but got result with dtype Int"):
            torch.linalg.pinv(a, out=out)

        if torch.cuda.is_available():
            # device of out and input should match
            wrong_device = 'cpu' if self.device_type != 'cpu' else 'cuda'
            out = torch.empty_like(a).to(wrong_device)
            with self.assertRaisesRegex(RuntimeError, "Expected result and input tensors to be on the same device"):
                torch.linalg.pinv(a, out=out)

            # device of rcond and input should match
            wrong_device = 'cpu' if self.device_type != 'cpu' else 'cuda'
            rcond = torch.full((), 1e-2, device=wrong_device)
            with self.assertRaisesRegex(RuntimeError, "Expected all tensors to be on the same device"):
                torch.linalg.pinv(a, rcond=rcond)

        # rcond can't be complex
        rcond = torch.full((), 1j, device=device)
        with self.assertRaisesRegex(RuntimeError, "rcond tensor of complex type is not supported"):
            torch.linalg.pinv(a, rcond=rcond)

        # atol can't be complex
        atol = torch.full((), 1j, device=device)
        with self.assertRaisesRegex(RuntimeError, "atol tensor of complex type is not supported"):
            torch.linalg.pinv(a, atol=atol)

        # rtol can't be complex
        rtol = torch.full((), 1j, device=device)
        with self.assertRaisesRegex(RuntimeError, "rtol tensor of complex type is not supported"):
            torch.linalg.pinv(a, rtol=rtol)

    @skipCUDAIfNoMagmaAndNoCusolver
    @skipCPUIfNoLapack
    @dtypes(*floating_and_complex_types())
    def test_inv_errors_and_warnings(self, device, dtype):
        # inv expects batches of square matrices as input
        a = torch.randn(2, 3, 4, 3, dtype=dtype, device=device)
        with self.assertRaisesRegex(RuntimeError, "must be batches of square matrices"):
            torch.linalg.inv(a)

        # inv requires the input to be at least 2 dimensional tensor
        a = torch.randn(2, device=device, dtype=dtype)
        with self.assertRaisesRegex(RuntimeError, "must have at least 2 dimensions"):
            torch.linalg.inv(a)

        # if input is not invertible, RuntimeError is raised mentioning the first non-invertible batch
        def run_test_singular_input(batch_dim, n):
            a = torch.eye(3, 3, dtype=dtype, device=device).reshape((1, 3, 3)).repeat(batch_dim, 1, 1)
            a[n, -1, -1] = 0
            with self.assertRaisesRegex(torch.linalg.LinAlgError, rf"\(Batch element {n}\): The diagonal element 3 is zero"):
                torch.linalg.inv(a)

        for params in [(1, 0), (2, 0), (2, 1), (4, 0), (4, 2), (10, 2)]:
            run_test_singular_input(*params)

        # dtypes should match
        a = torch.eye(2, dtype=dtype, device=device)
        out = torch.empty(0, dtype=torch.int, device=device)
        with self.assertRaisesRegex(RuntimeError, "got result with dtype Int"):
            torch.linalg.inv(a, out=out)

        # device should match
        if torch.cuda.is_available():
            wrong_device = 'cpu' if self.device_type != 'cpu' else 'cuda'
            out = torch.empty(0, device=wrong_device, dtype=dtype)
            with self.assertRaisesRegex(RuntimeError, "tensors to be on the same device"):
                torch.linalg.inv(a, out=out)

        # if out tensor with wrong shape is passed a warning is given
        with warnings.catch_warnings(record=True) as w:
            a = torch.eye(2, dtype=dtype, device=device)
            out = torch.empty(1, dtype=dtype, device=device)
            # Trigger warning
            torch.linalg.inv(a, out=out)
            # Check warning occurs
            self.assertEqual(len(w), 1)
            self.assertTrue("An output with one or more elements was resized" in str(w[-1].message))

        # if out tensor in batched column major format but with wrong a warning is given
        with warnings.catch_warnings(record=True) as w:
            a = torch.eye(2, dtype=dtype, device=device)
            out = torch.empty(3, 3, dtype=dtype, device=device)
            out = out.mT.clone(memory_format=torch.contiguous_format)
            out = out.mT
            self.assertTrue(out.mT.is_contiguous())
            # Trigger warning
            torch.linalg.inv(a, out=out)
            # Check warning occurs
            self.assertEqual(len(w), 1)
            self.assertTrue("An output with one or more elements was resized" in str(w[-1].message))

    def solve_test_helper(self, A_dims, b_dims, device, dtype):
        make_fullrank = make_fullrank_matrices_with_distinct_singular_values
        make_A = partial(make_fullrank, device=device, dtype=dtype)

        b = torch.randn(*b_dims, dtype=dtype, device=device)
        A = make_A(*A_dims)
        return b, A

    @skipCUDAIfNoMagma
    @skipCPUIfNoLapack
    @dtypes(*floating_and_complex_types())
    @precisionOverride({torch.float32: 1e-3, torch.complex64: 1e-3})
    def test_solve(self, device, dtype):
        def run_test(n, batch, rhs):
            A_dims = (*batch, n, n)
            b_dims = (*batch, n, *rhs)
            b, A = self.solve_test_helper(A_dims, b_dims, device, dtype)

            # Correctness test
            x = torch.linalg.solve(A, b)
            if rhs == ():
                Ax = np.matmul(A.cpu(), x.unsqueeze(-1).cpu())
                Ax.squeeze_(-1)
            else:
                Ax = np.matmul(A.cpu(), x.cpu())
            self.assertEqual(b.expand_as(Ax), Ax)

            # Check against NumPy
            expected = np.linalg.solve(A.cpu().numpy(), b.expand_as(x).cpu().numpy())
            self.assertEqual(x, expected)

            # Check out= variant
            out = torch.empty_like(x)
            ans = torch.linalg.solve(A, b, out=out)
            self.assertEqual(ans, out)
            self.assertEqual(x, out)

            # Check out= variant with complex128 out tensor
            out = torch.empty_like(x).to(torch.complex128)
            ans = torch.linalg.solve(A, b, out=out)
            self.assertEqual(ans, out)
            self.assertEqual(x.to(torch.complex128), out)

            # Check empty out
            out = torch.empty(0, dtype=dtype, device=device)
            ans = torch.linalg.solve(A, b, out=out)
            self.assertEqual(ans, out)
            self.assertEqual(x, out)

        batches = [(), (0, ), (3, ), (2, 3)]
        ns = [0, 5, 32]
        nrhs = [(), (1, ), (5, )]
        for n, batch, rhs in itertools.product(ns, batches, nrhs):
            run_test(n, batch, rhs)

    @skipCUDAIfNoMagma
    @skipCPUIfNoLapack
    @dtypes(*floating_and_complex_types())
    def test_solve_errors_and_warnings(self, device, dtype):
        # solve expects batches of square matrices as input
        with self.assertRaisesRegex(RuntimeError, "must be batches of square matrices"):
            a = torch.randn(2, 3, 4, 3, dtype=dtype, device=device)
            b = torch.randn(2, 3, 4, 1, dtype=dtype, device=device)
            torch.linalg.solve(a, b)

        # solve expects compatible shapes for A x = b
        with self.assertRaisesRegex(RuntimeError, "Incompatible matrix sizes"):
            a = torch.randn(2, 3, 3, 3, dtype=dtype, device=device)
            b = torch.randn(2, 3, 2, 1, dtype=dtype, device=device)
            torch.linalg.solve(a, b)

        # if input is not solvable, RuntimeError is raised mentioning the first non-solvable batch
        def run_test_singular_input(batch_dim, n):
            a = torch.eye(3, 3, dtype=dtype, device=device).reshape((1, 3, 3)).repeat(batch_dim, 1, 1)
            a[n, -1, -1] = 0
            b = torch.randn(batch_dim, 3, 1, dtype=dtype, device=device)
            with self.assertRaisesRegex(torch.linalg.LinAlgError, rf'\(Batch element {n}\): The diagonal element 3 is zero'):
                torch.linalg.solve(a, b)

        for params in [(1, 0), (2, 0), (2, 1), (4, 0), (4, 2), (10, 2)]:
            run_test_singular_input(*params)

        # if out tensor with wrong shape is passed a warning is given
        # matrix 'b' case
        with warnings.catch_warnings(record=True) as w:
            A = torch.eye(2, dtype=dtype, device=device).reshape((1, 2, 2)).repeat(2, 1, 1)
            b = torch.randn(2, 2, 2, dtype=dtype, device=device)
            out = torch.zeros(1, dtype=dtype, device=device)
            # Trigger warning
            torch.linalg.solve(A, b, out=out)
            # Check warning occurs
            self.assertEqual(len(w), 1)
            self.assertTrue("An output with one or more elements was resized" in str(w[-1].message))

        # if out tensor with wrong shape is passed a warning is given
        # vector 'b' case
        with warnings.catch_warnings(record=True) as w:
            A = torch.eye(2, dtype=dtype, device=device)
            b = torch.randn(2, dtype=dtype, device=device)
            out = torch.zeros(1, dtype=dtype, device=device)
            # Trigger warning
            torch.linalg.solve(A, b, out=out)
            # Check warning occurs
            self.assertEqual(len(w), 1)
            self.assertTrue("An output with one or more elements was resized" in str(w[-1].message))

        # dtypes should be safely castable
        a = torch.eye(2, dtype=dtype, device=device)
        b = torch.randn(2, 1, dtype=dtype, device=device)
        out = torch.empty(0, dtype=torch.int, device=device)
        with self.assertRaisesRegex(RuntimeError, "but got result with dtype Int"):
            torch.linalg.solve(a, b, out=out)

        # device should match
        if torch.cuda.is_available():
            wrong_device = 'cpu' if self.device_type != 'cpu' else 'cuda'
            out = torch.empty(0, dtype=dtype, device=wrong_device)
            clone_a = torch.empty_like(a)
            with self.assertRaisesRegex(RuntimeError, "tensors to be on the same device"):
                torch.linalg.solve(a, b, out=out)

    @skipCUDAIfNoMagma
    @skipCPUIfNoLapack
<<<<<<< HEAD
=======
    @dtypes(*floating_and_complex_types())
    def test_old_solve(self, device, dtype):
        for (k, n) in zip([2, 3, 5], [3, 5, 7]):
            b, A = self.solve_test_helper((n, n), (n, k), device, dtype)
            x = torch.solve(b, A)[0]
            self.assertEqual(b, np.matmul(A.cpu(), x.cpu()))

    @skipCUDAIfNoMagma
    @skipCPUIfNoLapack
    @dtypes(*floating_and_complex_types())
    def test_old_solve_batched(self, device, dtype):
        def solve_batch_helper(A_dims, b_dims):
            b, A = self.solve_test_helper(A_dims, b_dims, device, dtype)
            x_exp_list = []
            for i in range(b_dims[0]):
                x_exp_list.append(torch.solve(b[i], A[i])[0])
            x_exp = torch.stack(x_exp_list)  # Stacked output
            x_act = torch.solve(b, A)[0]  # Actual output
            self.assertEqual(x_exp, x_act)  # Equality check
            Ax = np.matmul(A.cpu(), x_act.cpu())
            self.assertEqual(b, Ax)

        for batchsize in [1, 3, 4]:
            solve_batch_helper((batchsize, 5, 5), (batchsize, 5, 10))

    @slowTest
    @skipCUDAIfNoMagma
    @skipCPUIfNoLapack
    @dtypes(*floating_and_complex_types())
    def test_old_solve_batched_many_batches(self, device, dtype):
        for A_dims, b_dims in zip([(256, 256, 5, 5), (3, 3)], [(5, 1), (512, 512, 3, 1)]):
            b, A = self.solve_test_helper(A_dims, b_dims, device, dtype)
            x, _ = torch.solve(b, A)
            Ax = torch.matmul(A, x)
            self.assertEqual(Ax, b.expand_as(x))

    @skipCUDAIfNoMagma
    @skipCPUIfNoLapack
    @dtypes(*floating_and_complex_types())
    def test_old_solve_batched_broadcasting(self, device, dtype):
        from numpy.linalg import solve

        def run_test(A_dims, b_dims):
            A_matrix_size = A_dims[-1]
            A_batch_dims = A_dims[:-2]
            b, A = self.solve_test_helper(A_batch_dims + (A_matrix_size, A_matrix_size), b_dims, device, dtype)
            x, _ = torch.solve(b, A)
            x_exp = solve(A.cpu().numpy(), b.cpu().numpy())
            self.assertEqual(x, x_exp)

        # test against numpy.linalg.solve
        run_test((2, 1, 3, 4, 4), (2, 1, 3, 4, 6))  # no broadcasting
        run_test((2, 1, 3, 4, 4), (4, 6))  # broadcasting b
        run_test((4, 4), (2, 1, 3, 4, 2))  # broadcasting A
        run_test((1, 3, 1, 4, 4), (2, 1, 3, 4, 5))  # broadcasting A & b

    @skipCUDAIfNoMagma
    @skipCPUIfNoLapack
    @dtypes(*floating_and_complex_types())
    def test_old_solve_errors_and_warnings(self, device, dtype):
        # dtypes should be safely castable
        a = torch.eye(2, dtype=dtype, device=device)
        b = torch.randn(2, 1, dtype=dtype, device=device)
        out = torch.empty(0, dtype=torch.int, device=device)
        lu = torch.empty(0, dtype=dtype, device=device)
        with self.assertRaisesRegex(RuntimeError, "but got solution with dtype Int"):
            torch.solve(b, a, out=(out, lu))

        out = torch.empty(0, dtype=dtype, device=device)
        lu = torch.empty(0, dtype=torch.int, device=device)
        with self.assertRaisesRegex(RuntimeError, "but got lu with dtype Int"):
            torch.solve(b, a, out=(out, lu))

        # device should match
        if torch.cuda.is_available():
            wrong_device = 'cpu' if self.device_type != 'cpu' else 'cuda'
            out = torch.empty(0, dtype=dtype, device=wrong_device)
            lu = torch.empty_like(a)
            with self.assertRaisesRegex(RuntimeError, "tensors to be on the same device"):
                torch.solve(b, a, out=(out, lu))
            out = torch.empty(0, dtype=dtype, device=device)
            lu = torch.empty_like(a).to(wrong_device)
            with self.assertRaisesRegex(RuntimeError, "tensors to be on the same device"):
                torch.solve(b, a, out=(out, lu))

    @skipCUDAIfNoMagma
    @skipCPUIfNoLapack
>>>>>>> 89d6f3e6
    @dtypes(torch.float, torch.double, torch.cfloat, torch.cdouble)
    @precisionOverride({torch.float: 1e-4, torch.cfloat: 1e-4})
    def test_tensorsolve(self, device, dtype):
        def run_test(a_shape, dims):
            a = torch.randn(a_shape, dtype=dtype, device=device)
            b = torch.randn(a_shape[:2], dtype=dtype, device=device)
            result = torch.linalg.tensorsolve(a, b, dims=dims)
            expected = np.linalg.tensorsolve(a.cpu().numpy(), b.cpu().numpy(), axes=dims)
            self.assertEqual(result, expected)

            # check the out= variant
            out = torch.empty_like(result)
            ans = torch.linalg.tensorsolve(a, b, dims=dims, out=out)
            self.assertEqual(ans, out)
            self.assertEqual(ans, result)

        a_shapes = [(2, 3, 6), (3, 4, 4, 3)]
        dims = [None, (0, 2)]
        for a_shape, d in itertools.product(a_shapes, dims):
            run_test(a_shape, d)

    @skipCUDAIfNoMagma
    @skipCPUIfNoLapack
    @dtypes(torch.float, torch.double, torch.cfloat, torch.cdouble)
    def test_tensorsolve_empty(self, device, dtype):
        # Check for empty inputs. NumPy does not work for these cases.
        a = torch.empty(0, 0, 1, 2, 3, 0, dtype=dtype, device=device)
        b = torch.empty(a.shape[:2], dtype=dtype, device=device)
        x = torch.linalg.tensorsolve(a, b)
        self.assertEqual(torch.tensordot(a, x, dims=len(x.shape)), b)

    @skipCUDAIfNoMagma
    @skipCPUIfNoLapack
    @dtypes(torch.float32)
    def test_tensorsolve_errors_and_warnings(self, device, dtype):
        # tensorsolve expects the input that can be reshaped to a square matrix
        a = torch.eye(2 * 3 * 4, dtype=dtype, device=device).reshape((2 * 3, 4, 2, 3, 4))
        b = torch.randn(8, 4, dtype=dtype, device=device)
        self.assertTrue(np.prod(a.shape[2:]) != np.prod(b.shape))
        with self.assertRaisesRegex(RuntimeError, r'Expected self to satisfy the requirement'):
            torch.linalg.tensorsolve(a, b)

        # if non-empty out tensor with wrong shape is passed a warning is given
        out = torch.empty_like(a)
        b = torch.randn(6, 4, dtype=dtype, device=device)
        with warnings.catch_warnings(record=True) as w:
            # Trigger warning
            torch.linalg.tensorsolve(a, b, out=out)
            # Check warning occurs
            self.assertEqual(len(w), 1)
            self.assertTrue("An output with one or more elements was resized" in str(w[-1].message))

        # dtypes should be safely castable
        out = torch.empty_like(a).to(torch.int)
        with self.assertRaisesRegex(RuntimeError, "but got result with dtype Int"):
            torch.linalg.tensorsolve(a, b, out=out)

        # device should match
        if torch.cuda.is_available():
            wrong_device = 'cpu' if self.device_type != 'cpu' else 'cuda'
            out = torch.empty(0, dtype=dtype, device=wrong_device)
            with self.assertRaisesRegex(RuntimeError, "tensors to be on the same device"):
                torch.linalg.tensorsolve(a, b, out=out)

    @skipCUDAIfNoMagma
    @skipCPUIfNoLapack
    @dtypes(*floating_and_complex_types())
    @precisionOverride({torch.float: 1e-3, torch.cfloat: 1e-3})
    def test_tensorinv(self, device, dtype):

        def run_test(a_shape, ind):
            a = torch.randn(a_shape, dtype=dtype, device=device)
            a_numpy = a.cpu().numpy()
            result = torch.linalg.tensorinv(a, ind=ind)
            expected = np.linalg.tensorinv(a_numpy, ind=ind)
            self.assertEqual(result, expected)

            # check the out= variant
            out = torch.empty_like(result)
            ans = torch.linalg.tensorinv(a, ind=ind, out=out)
            self.assertEqual(ans, out)
            self.assertEqual(ans, result)

        # compare to NumPy output
        run_test((12, 3, 4), ind=1)
        run_test((3, 8, 24), ind=2)
        run_test((18, 3, 3, 2), ind=1)
        run_test((1, 4, 2, 2), ind=2)
        run_test((2, 3, 5, 30), ind=3)
        run_test((24, 2, 2, 3, 2), ind=1)
        run_test((3, 4, 2, 3, 2), ind=2)
        run_test((1, 2, 3, 2, 3), ind=3)
        run_test((3, 2, 1, 2, 12), ind=4)

    @skipMeta  # See https://github.com/pytorch/pytorch/issues/53739
    @skipCUDAIfNoMagma
    @skipCPUIfNoLapack
    @dtypes(*floating_and_complex_types())
    def test_tensorinv_empty(self, device, dtype):
        for ind in range(1, 4):
            # Check for empty inputs. NumPy does not work for these cases.
            a = torch.empty(0, 0, 1, 2, 3, 0, dtype=dtype, device=device)
            a_inv = torch.linalg.tensorinv(a, ind=ind)
            self.assertEqual(a_inv.shape, a.shape[ind:] + a.shape[:ind])

    @skipMeta  # See https://github.com/pytorch/pytorch/issues/53739
    @skipCUDAIfNoMagma
    @skipCPUIfNoLapack
    @dtypes(*floating_and_complex_types())
    def test_tensorinv_errors_and_warnings(self, device, dtype):

        def check_shape(a_shape, ind):
            # tensorinv requires the input to satisfy
            # prod(a.shape[ind:]) == prod(a.shape[:ind])
            a = torch.randn(a_shape, dtype=dtype, device=device)
            with self.assertRaisesRegex(RuntimeError, "Expected self to satisfy the requirement"):
                torch.linalg.tensorinv(a, ind=ind)

        def check_ind(a_shape, ind):
            a = torch.randn(a_shape, dtype=dtype, device=device)
            with self.assertRaisesRegex(RuntimeError, "Expected a strictly positive integer"):
                torch.linalg.tensorinv(a, ind=ind)

        def check_out(a_shape, ind):
            # if non-empty out tensor with wrong shape is passed a warning is given
            a = torch.randn(a_shape, dtype=dtype, device=device)
            out = torch.empty_like(a)
            with warnings.catch_warnings(record=True) as w:
                # Trigger warning
                torch.linalg.tensorinv(a, ind=ind, out=out)
                # Check warning occurs
                self.assertEqual(len(w), 1)
                self.assertTrue("An output with one or more elements was resized" in str(w[-1].message))

            # dtypes should be safely castable
            out = torch.empty(0, dtype=torch.int, device=device)
            with self.assertRaisesRegex(RuntimeError, "but got result with dtype Int"):
                torch.linalg.tensorinv(a, ind=ind, out=out)

            # device should match
            if torch.cuda.is_available():
                wrong_device = 'cpu' if self.device_type != 'cpu' else 'cuda'
                out = torch.empty(0, dtype=dtype, device=wrong_device)
                with self.assertRaisesRegex(RuntimeError, "tensors to be on the same device"):
                    torch.linalg.tensorinv(a, ind=ind, out=out)

        # test for invalid shape
        check_shape((2, 3, 4), ind=1)
        check_shape((1, 2, 3, 4), ind=3)

        # test for invalid ind
        check_ind((12, 3, 4), ind=-1)
        check_ind((18, 3, 3, 2), ind=0)

        # test for invalid out tensor
        check_out((12, 3, 4), ind=1)
        check_out((3, 8, 24), ind=2)

    @skipCUDAIfNoMagma
    @skipCPUIfNoLapack
    @dtypes(*floating_and_complex_types())
    def test_tensorinv_singular_input(self, device, dtype):

        def check_singular_input(a_shape, ind):
            prod_ind_end = np.prod(a_shape[ind:])
            a = torch.eye(prod_ind_end, dtype=dtype, device=device)
            a[-1, -1] = 0   # Now `a` is singular
            a = a.reshape(a_shape)
            with self.assertRaisesRegex(torch.linalg.LinAlgError, "The diagonal element"):
                torch.linalg.tensorinv(a, ind=ind)

        # test for non-invertible input
        check_singular_input((12, 3, 4), ind=1)
        check_singular_input((3, 6, 18), ind=2)

    def _test_dot_vdot_vs_numpy(self, device, dtype, torch_fn, np_fn):
        def check(x, y):
            # Compare with numpy
            res = torch_fn(x, y)
            if x.dtype == torch.bfloat16:
                ref = torch.from_numpy(np.array(np_fn(x.cpu().float().numpy(), y.cpu().float().numpy())))
            else:
                ref = torch.from_numpy(np.array(np_fn(x.cpu().numpy(), y.cpu().numpy())))
            if res.dtype == torch.bfloat16:
                self.assertEqual(res.cpu(), ref.bfloat16())
            else:
                self.assertEqual(res.cpu(), ref)

            # Test out variant
            out = torch.empty_like(res)
            torch_fn(x, y, out=out)
            self.assertEqual(out, res)

        # Empty
        x = torch.tensor([], dtype=dtype, device=device)
        y = torch.tensor([], dtype=dtype, device=device)
        check(x, y)

        # Contiguous
        x = 0.1 * torch.randn(5000, dtype=dtype, device=device)
        y = 0.1 * torch.randn(5000, dtype=dtype, device=device)
        check(x, y)

        # 0 strided
        y = 0.1 * torch.randn(1, dtype=dtype, device=device).expand(5000)
        check(x, y)

        # 2 strided
        check(x[::2], y[::2])

    @dtypes(torch.float, torch.cfloat, torch.bfloat16)
    @dtypesIfCUDA(torch.float, torch.cfloat)
    @precisionOverride({torch.cfloat: 1e-4, torch.float32: 5e-5, torch.bfloat16: 1e-0})
    def test_dot_vs_numpy(self, device, dtype):
        self._test_dot_vdot_vs_numpy(device, dtype, torch.dot, np.dot)

    @dtypes(torch.float, torch.cfloat)
    @precisionOverride({torch.cfloat: 1e-4, torch.float32: 5e-5})
    def test_vdot_vs_numpy(self, device, dtype):
        self._test_dot_vdot_vs_numpy(device, dtype, torch.vdot, np.vdot)

    def _test_dot_vdot_invalid_args(self, device, torch_fn, complex_dtypes=False):
        def check(x, y, regex):
            with self.assertRaisesRegex(RuntimeError, regex):
                torch_fn(x, y)

        if complex_dtypes:
            x = torch.randn(1, dtype=torch.cfloat, device=device)
            y = torch.randn(3, dtype=torch.cdouble, device=device)
        else:
            x = torch.randn(1, dtype=torch.float, device=device)
            y = torch.randn(3, dtype=torch.double, device=device)

        check(x, y, 'dot : expected both vectors to have same dtype')
        check(x.reshape(1, 1), y, '1D tensors expected')
        check(x.expand(9), y.to(x.dtype), 'inconsistent tensor size')

        if self.device_type != 'cpu':
            x_cpu = x.expand(3).cpu()
            check(x_cpu, y.to(x.dtype), 'Expected all tensors to be on the same device')

    @onlyNativeDeviceTypes
    def test_vdot_invalid_args(self, device):
        self._test_dot_vdot_invalid_args(device, torch.vdot)
        self._test_dot_vdot_invalid_args(device, torch.vdot, complex_dtypes=True)

    @onlyNativeDeviceTypes
    def test_dot_invalid_args(self, device):
        self._test_dot_vdot_invalid_args(device, torch.dot)
        self._test_dot_vdot_invalid_args(device, torch.dot, complex_dtypes=True)

    @skipCUDAIfNoMagma
    @skipCPUIfNoLapack
    @dtypes(*floating_and_complex_types())
    def test_matrix_rank(self, device, dtype):
        matrix_rank = torch.linalg.matrix_rank

        def run_test(shape0, shape1, batch):
            a = torch.randn(*batch, shape0, shape1, dtype=dtype, device=device)
            rank_a = matrix_rank(a)

            self.assertEqual(rank_a, matrix_rank(a.mH))
            aaH = torch.matmul(a, a.mH)
            rank_aaH = matrix_rank(aaH)
            rank_aaH_hermitian = matrix_rank(aaH, hermitian=True)
            self.assertEqual(rank_aaH, rank_aaH_hermitian)
            aHa = torch.matmul(a.mH, a)
            self.assertEqual(matrix_rank(aHa), matrix_rank(aHa, hermitian=True))

            # check against NumPy
            self.assertEqual(rank_a, np.linalg.matrix_rank(a.cpu().numpy()))
            self.assertEqual(matrix_rank(a, 0.01), np.linalg.matrix_rank(a.cpu().numpy(), 0.01))

            self.assertEqual(rank_aaH, np.linalg.matrix_rank(aaH.cpu().numpy()))
            self.assertEqual(matrix_rank(aaH, 0.01), np.linalg.matrix_rank(aaH.cpu().numpy(), 0.01))

            # hermitian flag for NumPy was added in 1.14.0
            if np.lib.NumpyVersion(np.__version__) >= '1.14.0':
                self.assertEqual(rank_aaH_hermitian,
                                 np.linalg.matrix_rank(aaH.cpu().numpy(), hermitian=True))
                self.assertEqual(matrix_rank(aaH, 0.01, True),
                                 np.linalg.matrix_rank(aaH.cpu().numpy(), 0.01, True))

            # check out= variant
            out = torch.empty(a.shape[:-2], dtype=torch.int64, device=device)
            ans = matrix_rank(a, out=out)
            self.assertEqual(ans, out)
            self.assertEqual(ans, rank_a)

        shapes = (3, 13)
        batches = ((), (0, ), (4, ), (3, 5, ))
        for (shape0, shape1), batch in zip(itertools.product(shapes, reversed(shapes)), batches):
            run_test(shape0, shape1, batch)

    @skipCUDAIfNoMagma
    @skipCPUIfNoLapack
    @dtypes(*floating_and_complex_types())
    def test_matrix_rank_atol(self, device, dtype):

        def run_test_atol(shape0, shape1, batch):
            a = make_tensor((*batch, shape0, shape1), dtype=dtype, device=device)
            # Check against NumPy output
            # Test float tol, and specific value for each matrix
            tolerances = [float(torch.rand(1)), ]
            # Test different types of tol tensor
            for tol_type in all_types():
                tolerances.append(make_tensor(a.shape[:-2], dtype=tol_type, device=device, low=0))
            # Test broadcasting of tol
            if a.ndim > 2:
                tolerances.append(make_tensor(a.shape[-3], dtype=torch.float32, device=device, low=0))
            for tol in tolerances:
                actual = torch.linalg.matrix_rank(a, atol=tol)
                actual_tol = torch.linalg.matrix_rank(a, tol=tol)
                self.assertEqual(actual, actual_tol)
                numpy_tol = tol if isinstance(tol, float) else tol.cpu().numpy()
                expected = np.linalg.matrix_rank(a.cpu().numpy(), tol=numpy_tol)
                self.assertEqual(actual, expected)

        shapes = (3, 13)
        batches = ((), (0, ), (4, ), (3, 5, ))
        for (shape0, shape1), batch in zip(itertools.product(shapes, reversed(shapes)), batches):
            run_test_atol(shape0, shape1, batch)

    @skipCUDAIfNoMagma
    @skipCPUIfNoLapack
    @dtypes(torch.float64)
    def test_matrix_rank_atol_rtol(self, device, dtype):
        make_fullrank = make_fullrank_matrices_with_distinct_singular_values
        make_arg = partial(make_fullrank, device=device, dtype=dtype)

        # creates a matrix with singular values rank=n and singular values in range [2/3, 3/2]
        # the singular values are 1 + 1/2, 1 - 1/3, 1 + 1/4, 1 - 1/5, ...
        n = 9
        a = make_arg(n, n)

        # test float and tensor variants
        for tol_value in [0.81, torch.tensor(0.81, device=device)]:
            # using rtol (relative tolerance) takes into account the largest singular value (1.5 in this case)
            result = torch.linalg.matrix_rank(a, rtol=tol_value)
            self.assertEqual(result, 2)  # there are 2 singular values above 1.5*0.81 = 1.215

            # atol is used directly to compare with singular values
            result = torch.linalg.matrix_rank(a, atol=tol_value)
            self.assertEqual(result, 7)  # there are 7 singular values above 0.81

            # when both are specified the maximum tolerance is used
            result = torch.linalg.matrix_rank(a, atol=tol_value, rtol=tol_value)
            self.assertEqual(result, 2)  # there are 2 singular values above max(0.81, 1.5*0.81)

    @skipCUDAIfNoMagma
    @skipCPUIfNoLapack
    @dtypes(*floating_and_complex_types())
    def test_matrix_rank_empty(self, device, dtype):
        matrix_rank = torch.linalg.matrix_rank

        # NumPy doesn't work for input with no elements
        def run_test(shape0, shape1, batch):
            a = torch.randn(*batch, shape0, shape1, dtype=dtype, device=device)
            rank_a = matrix_rank(a)
            expected = torch.zeros(batch, dtype=torch.int64, device=device)

            self.assertEqual(rank_a, matrix_rank(a.mH))

            aaH = torch.matmul(a, a.mH)
            rank_aaH = matrix_rank(aaH)
            rank_aaH_hermitian = matrix_rank(aaH, hermitian=True)
            self.assertEqual(rank_aaH, rank_aaH_hermitian)

            aHa = torch.matmul(a.mH, a)
            self.assertEqual(matrix_rank(aHa), matrix_rank(aHa, hermitian=True))

            self.assertEqual(rank_a, expected)
            self.assertEqual(matrix_rank(a, 0.01), expected)

            self.assertEqual(rank_aaH, expected)
            self.assertEqual(matrix_rank(aaH, 0.01), expected)

            self.assertEqual(rank_aaH_hermitian, expected)
            self.assertEqual(matrix_rank(aaH, 0.01, True), expected)

        batches = ((), (4, ), (3, 5, ))
        for batch in batches:
            run_test(0, 0, batch)
            run_test(0, 3, batch)
            run_test(3, 0, batch)

    @skipCUDAIfNoMagma
    @skipCPUIfNoLapack
    @dtypes(*floating_and_complex_types())
    def test_matrix_rank_out_errors_and_warnings(self, device, dtype):
        # dtypes should be safely castable
        a = torch.eye(2, dtype=dtype, device=device)
        out = torch.empty(0, dtype=torch.bool, device=device)
        with self.assertRaisesRegex(RuntimeError, "but got result with dtype Bool"):
            torch.linalg.matrix_rank(a, out=out)

        # device should match
        if torch.cuda.is_available():
            wrong_device = 'cpu' if self.device_type != 'cpu' else 'cuda'
            out = torch.empty(0, dtype=dtype, device=wrong_device)
            with self.assertRaisesRegex(RuntimeError, "tensors to be on the same device"):
                torch.linalg.matrix_rank(a, out=out)

        # if out tensor with wrong shape is passed a warning is given
        with warnings.catch_warnings(record=True) as w:
            out = torch.empty(3, dtype=dtype, device=device)
            # Trigger warning
            torch.linalg.matrix_rank(a, out=out)
            # Check warning occurs
            self.assertEqual(len(w), 1)
            self.assertTrue("An output with one or more elements was resized" in str(w[-1].message))

    @skipCUDAIfNoMagma
    @skipCPUIfNoLapack
    @dtypes(*floating_and_complex_types())
    def test_matrix_rank_basic(self, device, dtype):
        matrix_rank = torch.linalg.matrix_rank

        a = torch.eye(10, dtype=dtype, device=device)
        self.assertEqual(matrix_rank(a).item(), 10)
        self.assertEqual(matrix_rank(a, hermitian=True).item(), 10)

        a[5, 5] = 0
        self.assertEqual(matrix_rank(a).item(), 9)
        self.assertEqual(matrix_rank(a, hermitian=True).item(), 9)

    @skipCUDAIfNoMagma
    @skipCPUIfNoLapack
    @dtypes(*floating_and_complex_types())
    def test_old_matrix_rank(self, device, dtype):
        a = torch.eye(10, dtype=dtype, device=device)
        self.assertEqual(torch.matrix_rank(a).item(), 10)
        self.assertEqual(torch.matrix_rank(a, True).item(), 10)

        a[5, 5] = 0
        self.assertEqual(torch.matrix_rank(a).item(), 9)
        self.assertEqual(torch.matrix_rank(a, True).item(), 9)

        a = torch.randn(24, 42, dtype=dtype, device=device)
        self.assertEqual(torch.matrix_rank(a), torch.matrix_rank(a.t()))
        aaT = torch.mm(a, a.conj().t())
        self.assertEqual(torch.matrix_rank(aaT), torch.matrix_rank(aaT, True))
        aTa = torch.mm(a.conj().t(), a)
        self.assertEqual(torch.matrix_rank(aTa), torch.matrix_rank(aTa, True))

        a = torch.randn(35, 75, dtype=dtype, device=device)
        self.assertEqual(torch.matrix_rank(a), np.linalg.matrix_rank(a.cpu().numpy()))
        self.assertEqual(torch.matrix_rank(a, 0.01), np.linalg.matrix_rank(a.cpu().numpy(), 0.01))

        aaT = torch.mm(a, a.conj().t())
        self.assertEqual(torch.matrix_rank(aaT), np.linalg.matrix_rank(aaT.cpu().numpy()))
        self.assertEqual(torch.matrix_rank(aaT, 0.01), np.linalg.matrix_rank(aaT.cpu().numpy(), 0.01))

        if np.lib.NumpyVersion(np.__version__) >= '1.14.0':
            self.assertEqual(torch.matrix_rank(aaT, True), np.linalg.matrix_rank(aaT.cpu().numpy(), True))
            self.assertEqual(torch.matrix_rank(aaT, 0.01, True), np.linalg.matrix_rank(aaT.cpu().numpy(), 0.01, True))

    @onlyNativeDeviceTypes
    @dtypes(torch.double)
    # This tests only the cases where torch.chain_matmul differs from torch.linalg.multi_dot which this is an "alias" for.
    def test_chain_matmul(self, device, dtype):
        # chain_matmul accepts a single input tensor while multi_dot does not
        t = make_tensor((2, 2), dtype=dtype, device=device)
        self.assertEqual(t, torch.chain_matmul(t))
        with self.assertRaisesRegex(RuntimeError, r"chain_matmul\(\): Expected one or more matrices"):
            torch.chain_matmul()

        # chain_matmul expects all tensors to be 2D whereas multi_dot allows the first and last tensors to
        # be either 1D or 2D
        with self.assertRaisesRegex(RuntimeError, r"Tensor dimension is 1, expected 2 instead"):
            torch.chain_matmul(make_tensor(1, dtype=dtype, device=device), make_tensor(1, dtype=dtype, device=device))

    @onlyNativeDeviceTypes
    @dtypes(torch.double, torch.cdouble)
    def test_multi_dot(self, device, dtype):
        def check(*shapes):
            tensors = [make_tensor(shape, dtype=dtype, device=device) for shape in shapes]
            np_arrays = [tensor.cpu().numpy() for tensor in tensors]
            res = torch.linalg.multi_dot(tensors).cpu()
            ref = torch.from_numpy(np.array(np.linalg.multi_dot(np_arrays)))
            self.assertEqual(res, ref)

        # test for inputs with empty dimensions
        check([0], [0])
        check([2], [2, 0])
        check([1, 0], [0])
        check([0, 2], [2, 1])
        check([2, 2], [2, 0])
        check([2, 0], [0, 3])
        check([0, 0], [0, 1])
        check([4, 2], [2, 0], [0, 3], [3, 2])

        # test variable output shapes
        check([2], [2])
        check([1, 2], [2])
        check([2], [2, 1])
        check([1, 2], [2, 1])
        check([3, 2], [2, 4])

        # test multiple input tensors
        check([3], [3, 4], [4, 2], [2, 5], [5])
        check([1, 2], [2, 2], [2, 3], [3, 1])

        # test large tensors
        check([10, 100], [100, 5], [5, 50])
        check([10, 20], [20, 30], [30, 5])

    @onlyNativeDeviceTypes
    @dtypes(torch.float)
    def test_multi_dot_errors(self, device, dtype):
        def check(tensors, out, msg):
            with self.assertRaisesRegex(RuntimeError, msg):
                torch.linalg.multi_dot(tensors, out=out)

        a = make_tensor(2, dtype=dtype, device=device)

        check([], None, "expected at least 2 tensors")
        check([a], None, "expected at least 2 tensors")

        check([torch.tensor(1, device=device, dtype=dtype), a], None, "the first tensor must be 1D or 2D")
        check([a, torch.tensor(1, device=device, dtype=dtype)], None, "the last tensor must be 1D or 2D")

        check([a, a, a], None, "tensor 1 must be 2D")
        check([a, make_tensor((2, 2, 2), dtype=dtype, device=device), a], None, "tensor 1 must be 2D")

        check([a, make_tensor(2, dtype=torch.double, device=device)], None, "all tensors must have be the same dtype")
        check([a, a], torch.empty(0, device=device, dtype=torch.double), "expected out tensor to have dtype")

        if self.device_type == 'cuda':
            check([a, make_tensor(2, dtype=dtype, device="cpu")], None, "all tensors must be on the same device")
            check([a, a], torch.empty(0, dtype=dtype), "expected out tensor to be on device")

        check([a, make_tensor(3, dtype=dtype, device=device)], None, "cannot be multiplied")
        check([a, make_tensor((3, 2), dtype=dtype, device=device), a], None, "cannot be multiplied")

    @precisionOverride({torch.float32: 5e-6, torch.complex64: 5e-6})
    @skipCUDAIfNoMagma
    @skipCPUIfNoLapack
    @dtypes(*floating_and_complex_types())
    def test_qr(self, device, dtype):
        def run_test(tensor_dims, some):
            A = torch.randn(*tensor_dims, dtype=dtype, device=device)
            Q, R = torch.qr(A, some=some)

            # Check0: Q[-2:] = (m, n_columns), R[-2:] = (n_columns, n)
            m, n = tensor_dims[-2:]
            n_columns = m if (not some) and m > n else min(m, n)
            self.assertEqual(Q.size(-2), m)
            self.assertEqual(R.size(-1), n)
            self.assertEqual(Q.size(-1), n_columns)

            A_ = A.cpu().numpy()
            Q_ = Q.cpu().numpy()
            R_ = R.cpu().numpy()

            # Check1: A = QR
            self.assertEqual(A_, np.matmul(Q_, R_))

            # Check2: A = QR (with out)
            Q_out, R_out = torch.full_like(Q, math.nan), torch.full_like(R, math.nan)
            torch.qr(A, some=some, out=(Q_out, R_out))
            Q_out_ = Q_out.cpu().numpy()
            R_out_ = R_out.cpu().numpy()
            self.assertEqual(A_, np.matmul(Q_out_, R_out_))

            # Check3: Q == Q_out, R == R_out
            self.assertEqual(Q_, Q_out_)
            self.assertEqual(R_, R_out_)

            # Check4: Q^{T}Q = I, triu(R) = R
            eye = torch.eye(n_columns, device=device, dtype=dtype).expand(Q.shape[:-2] + (n_columns, n_columns)).cpu().numpy()
            self.assertEqual(np.matmul(Q_.swapaxes(-1, -2).conj(), Q_), eye)
            self.assertEqual(R.triu(), R)

        tensor_dims_list = [(0, 5), (0, 0), (5, 0),  # Empty Tensors
                            (2, 1, 0, 5), (2, 1, 0, 0), (2, 1, 5, 0), (2, 0, 5, 5),  # Batched empty Tensors
                            (3, 5), (5, 5), (5, 3),  # Single matrix
                            (7, 3, 5), (7, 5, 5), (7, 5, 3),  # 3-dim Tensors
                            (7, 5, 3, 5), (7, 5, 5, 5), (7, 5, 5, 3)]  # 4-dim Tensors
        for tensor_dims, some in itertools.product(tensor_dims_list, [True, False]):
            run_test(tensor_dims, some)

    @skipCUDAIfNoMagma
    @skipCPUIfNoLapack
    @dtypes(torch.float, torch.double, torch.cfloat, torch.cdouble)
    def test_qr_vs_numpy(self, device, dtype):
        """
        test torch.linalg.qr vs numpy.linalg.qr
        """
        sizes_to_test = [
            (7, 5),
            (5, 7),
            (5, 0),    # empty
            (0, 5),    # empty
        ]
        for size in sizes_to_test:
            t = torch.randn(size, device=device, dtype=dtype)
            np_t = t.cpu().numpy()
            for mode in ['reduced', 'complete']:
                exp_q, exp_r = np.linalg.qr(np_t, mode=mode)
                q, r = torch.linalg.qr(t, mode=mode)
                self.assertEqual(q, exp_q)
                self.assertEqual(r, exp_r)
            #
            # for mode='r' we need a special logic because numpy returns only r
            exp_r = np.linalg.qr(np_t, mode='r')
            q, r = torch.linalg.qr(t, mode='r')
            # check that q is empty
            self.assertEqual(q.shape, (0,))
            self.assertEqual(q.dtype, t.dtype)
            self.assertEqual(q.device, t.device)
            # check r
            self.assertEqual(r, exp_r)

    @skipCUDAIfNoMagma
    @skipCPUIfNoLapack
    @dtypes(torch.float)
    def test_linalg_qr_autograd_errors(self, device, dtype):
        # torch.linalg.qr(mode='r') returns only 'r' and discards 'q', but
        # without 'q' you cannot compute the backward pass. Check that
        # linalg_qr_backward complains cleanly in that case.
        inp = torch.randn((5, 7), device=device, dtype=dtype, requires_grad=True)
        q, r = torch.linalg.qr(inp, mode='r')
        self.assertEqual(q.shape, (0,))  # empty tensor
        b = torch.sum(r)
        with self.assertRaisesRegex(RuntimeError,
                                    "The derivative of qr is not implemented when mode='r'"):
            b.backward()
        #
        inp = torch.randn((7, 5), device=device, dtype=dtype, requires_grad=True)
        q, r = torch.linalg.qr(inp, mode='complete')
        b = torch.sum(r)
        with self.assertRaisesRegex(RuntimeError,
                                    "The derivative of qr is not implemented when mode='complete' and nrows > ncols"):
            b.backward()

    @skipCUDAIfNoMagma
    @skipCPUIfNoLapack
    @dtypes(torch.float, torch.double, torch.cfloat, torch.cdouble)
    def test_qr_batched(self, device, dtype):
        """
        test torch.linalg.qr vs numpy.linalg.qr. We need some special logic
        because numpy does not support batched qr
        """
        def np_qr_batched(a, mode):
            """poor's man batched version of np.linalg.qr"""
            all_q = []
            all_r = []
            for matrix in a:
                result = np.linalg.qr(matrix, mode=mode)
                if mode == 'r':
                    all_r.append(result)
                else:
                    q, r = result
                    all_q.append(q)
                    all_r.append(r)
            if mode == 'r':
                return np.array(all_r)
            else:
                return np.array(all_q), np.array(all_r)

        t = torch.randn((3, 7, 5), device=device, dtype=dtype)
        np_t = t.cpu().numpy()
        for mode in ['reduced', 'complete']:
            exp_q, exp_r = np_qr_batched(np_t, mode=mode)
            q, r = torch.linalg.qr(t, mode=mode)
            self.assertEqual(q, exp_q)
            self.assertEqual(r, exp_r)
        # for mode='r' we need a special logic because numpy returns only r
        exp_r = np_qr_batched(np_t, mode='r')
        q, r = torch.linalg.qr(t, mode='r')
        # check that q is empty
        self.assertEqual(q.shape, (0,))
        self.assertEqual(q.dtype, t.dtype)
        self.assertEqual(q.device, t.device)
        # check r
        self.assertEqual(r, exp_r)

    @skipCUDAIfNoMagma
    @skipCPUIfNoLapack
    @dtypes(torch.float, torch.double, torch.cfloat, torch.cdouble)
    def test_qr_out(self, device, dtype):
        """
        test torch.linalg.qr(out=...) vs torch.lingalg.qr
        """
        sizes_to_test = [
            (7, 5),
            (5, 7),
            (5, 0),    # empty
            (0, 5),    # empty
        ]
        for size in sizes_to_test:
            t = torch.randn(size, device=device, dtype=dtype)
            np_t = t.cpu().numpy()
            for mode in ['reduced', 'complete', 'r']:
                q, r = torch.linalg.qr(t, mode=mode)
                out = (torch.empty((0), dtype=dtype, device=device),
                       torch.empty((0), dtype=dtype, device=device))
                q2, r2 = torch.linalg.qr(t, mode=mode, out=out)
                self.assertIs(q2, out[0])
                self.assertIs(r2, out[1])
                self.assertEqual(q2, q)
                self.assertEqual(r2, r)

    @skipCUDAIfNoMagma
    @skipCPUIfNoLapack
    @dtypes(torch.float)
    def test_qr_error_cases(self, device, dtype):
        t1 = torch.randn(5, device=device, dtype=dtype)
        with self.assertRaisesRegex(RuntimeError, 'qr input should have at least 2 dimensions, but has 1 dimensions instead'):
            torch.linalg.qr(t1)
        t2 = torch.randn((5, 7), device=device, dtype=dtype)
        with self.assertRaisesRegex(RuntimeError, "qr received unrecognized mode 'hello'"):
            torch.linalg.qr(t2, mode='hello')

    def _check_einsum(self, *args, np_args=None):
        if np_args is None:
            np_args = [arg.cpu().numpy() if isinstance(arg, torch.Tensor) else arg for arg in args]
        res = torch.einsum(*args)
        ref = np.einsum(*np_args)
        self.assertEqual(torch.from_numpy(np.array(ref)), res)

    @dtypes(torch.double, torch.cdouble)
    def test_einsum(self, device, dtype):
        # Test cases from https://gist.github.com/rockt/15ee013889d65342088e9260a377dc8f
        x = make_tensor((5,), dtype=dtype, device=device)
        y = make_tensor((7,), dtype=dtype, device=device)
        A = make_tensor((3, 5), dtype=dtype, device=device)
        B = make_tensor((2, 5), dtype=dtype, device=device)
        C = make_tensor((2, 3, 5), dtype=dtype, device=device)
        D = make_tensor((2, 5, 7), dtype=dtype, device=device)
        E = make_tensor((7, 9), dtype=dtype, device=device)
        F = make_tensor((2, 3, 3, 5), dtype=dtype, device=device)
        G = make_tensor((5, 4, 6), dtype=dtype, device=device)
        H = make_tensor((4, 4), dtype=dtype, device=device)
        I = make_tensor((2, 3, 2), dtype=dtype, device=device)

        # Vector operations
        self._check_einsum('i->', x)                     # sum
        self._check_einsum('i,i->', x, x)                # dot
        self._check_einsum('i,i->i', x, x)               # vector element-wisem mul
        self._check_einsum('i,j->ij', x, y)              # outer

        # Matrix operations
        self._check_einsum("ij->ji", A)                  # transpose
        self._check_einsum("ij->j", A)                   # row sum
        self._check_einsum("ij->i", A)                   # col sum
        self._check_einsum("ij,ij->ij", A, A)            # matrix element-wise mul
        self._check_einsum("ij,j->i", A, x)              # matrix vector multiplication
        self._check_einsum("ij,kj->ik", A, B)            # matmul
        self._check_einsum("ij,ab->ijab", A, E)          # matrix outer product

        # Tensor operations
        self._check_einsum("Aij,Ajk->Aik", C, D)         # batch matmul
        self._check_einsum("ijk,jk->i", C, A)            # tensor matrix contraction
        self._check_einsum("aij,jk->aik", D, E)          # tensor matrix contraction
        self._check_einsum("abCd,dFg->abCFg", F, G)      # tensor tensor contraction
        self._check_einsum("ijk,jk->ik", C, A)           # tensor matrix contraction with double indices
        self._check_einsum("ijk,jk->ij", C, A)           # tensor matrix contraction with double indices
        self._check_einsum("ijk,ik->j", C, B)            # non contiguous
        self._check_einsum("ijk,ik->jk", C, B)           # non contiguous with double indices

        # Test diagonals
        self._check_einsum("ii", H)                      # trace
        self._check_einsum("ii->i", H)                   # diagonal
        self._check_einsum('iji->j', I)                  # non-contiguous trace
        self._check_einsum('ngrg...->nrg...', make_tensor((2, 1, 3, 1, 4), dtype=dtype, device=device))

        # Test ellipsis
        self._check_einsum("i...->...", H)
        self._check_einsum("ki,...k->i...", A.t(), B)
        self._check_einsum("k...,jk->...", A.t(), B)
        self._check_einsum('...ik, ...j -> ...ij', C, x)
        self._check_einsum('Bik,k...j->i...j', C, make_tensor((5, 3), dtype=dtype, device=device))
        self._check_einsum('i...j, ij... -> ...ij', C, make_tensor((2, 5, 2, 3), dtype=dtype, device=device))

        # torch.bilinear with noncontiguous tensors
        l = make_tensor((5, 10), dtype=dtype, device=device, noncontiguous=True)
        r = make_tensor((5, 20), dtype=dtype, device=device, noncontiguous=True)
        w = make_tensor((15, 10, 20), dtype=dtype, device=device)
        self._check_einsum("bn,anm,bm->ba", l, w, r)

        # with strided tensors
        self._check_einsum("bn,Anm,bm->bA", l[:, ::2], w[:, ::2, ::2], r[:, ::2])

    @dtypes(torch.double, torch.cdouble)
    def test_einsum_sublist_format(self, device, dtype):
        x = make_tensor((5,), dtype=dtype, device=device)
        y = make_tensor((7,), dtype=dtype, device=device)
        A = make_tensor((3, 5), dtype=dtype, device=device)
        B = make_tensor((2, 5), dtype=dtype, device=device)
        C = make_tensor((2, 1, 3, 1, 4), dtype=dtype, device=device)

        self._check_einsum(x, [0])
        self._check_einsum(x, [0], [])
        self._check_einsum(x, [0], y, [1], [0, 1])
        self._check_einsum(A, [0, 1], [1, 0])
        self._check_einsum(A, [0, 1], x, [1], [0])
        self._check_einsum(A, [0, 1], B, [2, 1])
        self._check_einsum(A, [0, 1], B, [2, 1], [0, 2])
        self._check_einsum(C, [0, 1, 2, 1, Ellipsis], [0, 2, 1, Ellipsis])
        self._check_einsum(A.t(), [0, 1], B, [Ellipsis, 0])
        self._check_einsum(A.t(), [0, 1], B, [Ellipsis, 0], [1, Ellipsis])
        self._check_einsum(A.t(), [0, Ellipsis], B, [1, 0], [Ellipsis])

        # torch.bilinear with noncontiguous tensors
        l = make_tensor((5, 10), dtype=dtype, device=device, noncontiguous=True)
        r = make_tensor((5, 20), dtype=dtype, device=device, noncontiguous=True)
        w = make_tensor((15, 10, 20), dtype=dtype, device=device)
        self._check_einsum(l, [40, 41], w, [2, 41, 50], r, [40, 50], [40, 2])

    @dtypes(torch.double, torch.cdouble)
    def test_einsum_random(self, device, dtype):
        def convert_label(label):
            if label == ...:
                return '...'
            elif label < 26:
                return chr(ord('A') + label)
            else:
                return chr(ord('a') + label - 26)

        def convert_sublist(sublist):
            return ''.join(convert_label(label) for label in sublist)

        def test(n=10,                       # how many tests to generate
                 n_labels=5,                 # how many labels available
                 min_ops=1, max_ops=3,       # min and max number of operands per test
                 min_dims=1, max_dims=3,     # min and max number of dimensions per operand
                 min_size=1, max_size=8,    # min and max size of each dimension
                 max_out_dim=3,              # max number of dimensions for the output
                 enable_diagonals=True,      # controls if labels can be repeated for diagonals
                 ellipsis_prob=0.5,          # probability of including ellipsis in operand
                 broadcasting_prob=0.1):     # probability of turning some dim sizes 1 for broadcasting

            all_labels = torch.arange(52)

            assert 0 <= n
            assert 0 <= n_labels < len(all_labels)
            assert 0 < min_ops <= max_ops
            assert 0 <= min_dims <= max_dims
            assert 0 <= min_size <= max_size
            assert 0 <= max_out_dim
            assert enable_diagonals or max_dims <= n_labels

            for _ in range(n):

                # Select a subset of labels for this test and give them random sizes
                possible_labels = all_labels[torch.randperm(len(all_labels))[:n_labels]]
                labels_size = torch.randint_like(all_labels, min_size, max_size + 1)
                ellipsis_shape = torch.randint(min_size, max_size + 1, (max_dims - min_dims,))

                operands = []
                sublists = []

                ell_size = 0
                valid_labels = set()

                # create random input operands
                for _ in range(random.randint(min_ops, max_ops)):
                    n_dim = random.randint(min_dims, max_dims)
                    labels_idx = torch.ones(len(possible_labels)).multinomial(n_dim, enable_diagonals)
                    labels = possible_labels[labels_idx]
                    valid_labels.update(labels.tolist())
                    shape = labels_size[labels]

                    # turn some dimensions to size 1 for testing broadcasting
                    mask = Binomial(probs=broadcasting_prob).sample((n_dim,))
                    broadcast_labels = torch.unique(labels[mask == 1])
                    shape[(labels[..., None] == broadcast_labels).any(-1)] = 1

                    labels = labels.tolist()
                    shape = shape.tolist()

                    # include ellipsis if not all dimensions were assigned a label already
                    if n_dim < max_dims and torch.rand(1) < ellipsis_prob:
                        ell_num_dim = random.randint(1, max_dims - n_dim)
                        ell_size = max(ell_size, ell_num_dim)
                        ell_shape = ellipsis_shape[-ell_num_dim:]
                        # again, turn some dimensions to size 1 for broadcasting
                        mask = Binomial(probs=broadcasting_prob).sample((ell_num_dim,))
                        ell_shape[mask == 1] = 1
                        ell_index = random.randint(0, n_dim)
                        shape[ell_index:ell_index] = ell_shape
                        labels.insert(ell_index, ...)

                    operands.append(make_tensor(shape, dtype=dtype, device=device))
                    sublists.append(labels)

                # NumPy has a bug with the sublist format so for now we compare PyTorch sublist
                # implementation against the equation format implementation of NumPy
                # see https://github.com/numpy/numpy/issues/10926
                np_operands = [op.cpu().numpy() for op in operands]

                # test equation format
                equation = ','.join(convert_sublist(l) for l in sublists)
                self._check_einsum(equation, *operands, np_args=(equation, *np_operands))

                # test sublist format
                args = [*itertools.chain(*zip(operands, sublists))]
                self._check_einsum(*args, np_args=(equation, *np_operands))

                # generate an explicit output
                out_sublist = []
                num_out_labels = max(0, random.randint(0, min(max_out_dim, len(valid_labels))) - ell_size)
                if num_out_labels > 0:
                    out_labels_idx = torch.ones(len(valid_labels)).multinomial(num_out_labels)
                    out_sublist = torch.tensor(list(valid_labels))[out_labels_idx].tolist()
                out_sublist.insert(random.randint(0, num_out_labels), ...)

                # test equation format with explicit output
                equation += '->' + convert_sublist(out_sublist)
                self._check_einsum(equation, *operands, np_args=(equation, *np_operands))

                # test sublist format with explicit output
                args.append(out_sublist)
                self._check_einsum(*args, np_args=(equation, *np_operands))

        test(100)

    def test_einsum_corner_cases(self, device):
        def check(equation, *operands, expected_output):
            tensors = [torch.tensor(operand, device=device, dtype=torch.float32) if not isinstance(operand, tuple)
                       else make_tensor(operand, dtype=torch.float32, device=device) for operand in operands]
            output = torch.einsum(equation, tensors)
            self.assertEqual(output, torch.tensor(expected_output, dtype=torch.float32, device=device))

        # Test equation variantions
        check(' ', 1, expected_output=1)
        check(' -> ', 1, expected_output=1)
        check(' , ', 2, 2, expected_output=4)
        check(' , , ', 2, 2, 2, expected_output=8)
        check(' , -> ', 2, 2, expected_output=4)
        check(' i ', [1], expected_output=[1])
        check(' i -> ', [1], expected_output=1)
        check(' i -> i ', [1], expected_output=[1])
        check(' i , i ', [2], [2], expected_output=4)
        check(' i , i -> i ', [2], [2], expected_output=[4])

        # Test tensors with 0 size dimensions
        check('i', [], expected_output=[])
        check(' i j -> j', [[], []], expected_output=[])
        check('ij->i', [[], []], expected_output=[0., 0.])
        check(' i j k  ,  k  -> i j ', (3, 0, 6), (6,), expected_output=[[], [], []])

        # Test broadcasting
        check('i,j', [2], [1, 2], expected_output=[[2, 4]])
        check('i,ij->ij', [1, 2], [[1, 2, 3], [2, 3, 4]], expected_output=[[1, 2, 3], [4, 6, 8]])

        # Test ellipsis broadcasting
        check('...', 1, expected_output=1)
        check('...->', 1, expected_output=1)
        check('...->...', 1, expected_output=1)
        check('...', [1], expected_output=[1])
        check('...->', [1], expected_output=1)
        check('z...->z', [1], expected_output=[1])
        check('Z...->...Z', [1], expected_output=[1])
        check('...a->', [[2], [4]], expected_output=6)
        check('a...b->ab', [[[1], [2]], [[3], [4]]], expected_output=[[3], [7]])

    def test_einsum_error_cases(self, device):
        def check(*args, regex, exception=RuntimeError):
            with self.assertRaisesRegex(exception, r'einsum\(\):.*' + regex):
                torch.einsum(*args)

        x = make_tensor((2,), dtype=torch.float32, device=device)
        y = make_tensor((2, 3), dtype=torch.float32, device=device)

        check('', [], regex=r'at least one operand', exception=ValueError)
        check('. ..', [x], regex=r'found \'.\' for operand 0 that is not part of any ellipsis')
        check('... ...', [x], regex=r'found \'.\' for operand 0 for which an ellipsis was already found')
        check('1', [x], regex=r'invalid subscript given at index 0')
        check(',', [x], regex=r'fewer operands were provided than specified in the equation')
        check('', [x, x], regex=r'more operands were provided than specified in the equation')
        check('', [x], regex=r'the number of subscripts in the equation \(0\) does not match the number '
              r'of dimensions \(1\) for operand 0 and no ellipsis was given')
        check('ai', [x], regex=r'the number of subscripts in the equation \(2\) does not match the number '
              r'of dimensions \(1\) for operand 0 and no ellipsis was given')
        check('ai...', [x], regex=r'the number of subscripts in the equation \(2\) is more than the number '
              r'of dimensions \(1\) for operand 0')
        check('a->... .', [x], regex=r'found \'.\' for output but an ellipsis \(...\) was already found')
        check('a->..', [x], regex=r'found \'.\' for output that is not part of any ellipsis \(...\)')
        check('a->1', [x], regex=r'invalid subscript given at index 3')
        check('a->aa', [x], regex=r'output subscript a appears more than once in the output')
        check('a->i', [x], regex=r'output subscript i does not appear in the equation for any input operand')
        check('aa', [y], regex=r'subscript a is repeated for operand 0 but the sizes don\'t match, 3 != 2')
        check('a, ba', [x, y], regex=r'operands do not broadcast with remapped shapes \[original->remapped\]: '
              r'\[2\]->\[1, 2\] \[2, 3\]->\[2, 3\]')

        check(x, [-1], regex=r'not within the valid range \[0, 52\)', exception=ValueError)
        check(x, [52], regex=r'not within the valid range \[0, 52\)', exception=ValueError)

    def _gen_shape_inputs_linalg_triangular_solve(self, shape, dtype, device, well_conditioned=False):
        make_arg = partial(make_tensor, dtype=dtype, device=device)
        make_randn = partial(torch.randn, dtype=dtype, device=device)
        b, n, k = shape
        for left, uni, expand_a, tr_a, conj_a, expand_b, tr_b, conj_b in product((True, False), repeat=8):
            # expand means that we generate a batch of matrices with a stride of zero in the batch dimension
            if (conj_a or conj_b) and not dtype.is_complex:
                continue
            # We just expand on the batch size
            if (expand_a or expand_b) and b == 1:
                continue

            size_a = (b, n, n) if left else (b, k, k)
            size_b = (b, n, k) if not tr_b else (b, k, n)

            # If expand_a or expand_b, we'll expand them to the correct size later
            if b == 1 or expand_a:
                size_a = size_a[1:]
            if b == 1 or expand_b:
                size_b = size_b[1:]

            if well_conditioned:
                PLU = torch.lu_unpack(*torch.lu(make_randn(*size_a)))
                if uni:
                    # A = L from PLU
                    A = PLU[1].transpose(-2, -1).contiguous()
                else:
                    # A = U from PLU
                    A = PLU[2].contiguous()
            else:
                A = make_arg(size_a)
                A.triu_()

            diag = A.diagonal(0, -2, -1)
            if uni:
                diag.fill_(1.)
            else:
                diag[diag.abs() < 1e-6] = 1.

            B = make_arg(size_b)

            if tr_a:
                A.transpose_(-2, -1)
            if tr_b:
                B.transpose_(-2, -1)
            if conj_a:
                A = A.conj()
            if conj_b:
                B = B.conj()
            if expand_a:
                A = A.expand(b, *size_a)
            if expand_b:
                B = B.expand(b, n, k)
            yield A, B, left, not tr_a, uni

    def _test_linalg_solve_triangular(self, A, B, upper, left, uni):
        X = torch.linalg.solve_triangular(A, B, upper=upper, left=left, unitriangular=uni)
        if left:
            self.assertEqual(A @ X, B)
        else:
            self.assertEqual(X @ A, B)
        out = B
        # B may be expanded
        if not B.is_contiguous() and not B.transpose(-2, -1).is_contiguous():
            out = B.clone()
        torch.linalg.solve_triangular(A, B, upper=upper, left=left, unitriangular=uni, out=out)
        self.assertEqual(X, out)

    @dtypes(*floating_and_complex_types())
    @precisionOverride({torch.float32: 1e-1, torch.complex64: 1e-1,
                        torch.float64: 1e-8, torch.complex128: 1e-8})
    def test_linalg_solve_triangular(self, device, dtype):
        # This exercises the API + BLAS CPU + batched cuBLAS
        ks = (3, 1, 0)
        ns = (5, 0)
        bs = (1, 2, 0)

        gen_inputs = self._gen_shape_inputs_linalg_triangular_solve
        for b, n, k in product(bs, ns, ks):
            for A, B, left, upper, uni in gen_inputs((b, n, k), dtype, device):
                self._test_linalg_solve_triangular(A, B, upper, left, uni)

    @onlyCUDA
    @skipCUDAIfNoMagma  # Magma needed for the PLU decomposition
    @skipCUDAIfRocm  # There is a memory access bug in rocBLAS in the (non-batched) solve_triangular
    @skipCUDAVersionIn([(11, 3), (11, 5)])  # Tracked in https://github.com/pytorch/pytorch/issues/70111
    @dtypes(*floating_and_complex_types())
    @precisionOverride({torch.float32: 1e-2, torch.complex64: 1e-2,
                        torch.float64: 1e-8, torch.complex128: 1e-8})
    def test_linalg_solve_triangular_large(self, device, dtype):
        # Exercises magma and cublas
        magma = (9, 513, 1)
        iterative_cublas = (2, 64, 1)

        gen_inputs = self._gen_shape_inputs_linalg_triangular_solve
        for shape in (magma, iterative_cublas):
            for A, B, left, upper, uni in gen_inputs(shape, dtype, device, well_conditioned=True):
                self._test_linalg_solve_triangular(A, B, upper, left, uni)

    @dtypes(*floating_and_complex_types())
    @precisionOverride({torch.float32: 1e-2, torch.complex64: 1e-2,
                        torch.float64: 1e-8, torch.complex128: 1e-8})
    def test_linalg_solve_triangular_broadcasting(self, device, dtype):
        make_arg = partial(make_tensor, dtype=dtype, device=device)

        sizes = (((2, 1, 3, 4, 4), (2, 1, 3, 4, 6)),
                 ((2, 1, 3, 4, 4), (4, 6)),
                 ((4, 4), (2, 1, 3, 4, 2)),
                 ((1, 3, 1, 4, 4), (2, 1, 3, 4, 5)))
        for size_A, size_B in sizes:
            for left, upper, uni in itertools.product([True, False], repeat=3):
                A = make_arg(size_A)
                if upper:
                    A.triu_()
                else:
                    A.tril_()
                diag = A.diagonal(0, -2, -1)
                if uni:
                    diag.fill_(1.)
                else:
                    diag[diag.abs() < 1e-6] = 1.
                B = make_arg(size_B)
                if not left:
                    B.transpose_(-2, -1)

                X = torch.linalg.solve_triangular(A, B, upper=upper, left=left, unitriangular=uni)
                if left:
                    B_other = A @ X
                else:
                    B_other = X @ A

                self.assertEqual(*torch.broadcast_tensors(B, B_other))

    def triangular_solve_test_helper(self, A_dims, b_dims, upper, unitriangular,
                                     device, dtype):
        triangle_function = torch.triu if upper else torch.tril
        b = torch.randn(*b_dims, dtype=dtype, device=device)
        A = torch.randn(*A_dims, dtype=dtype, device=device)
        # create positive definite matrix
        A = torch.matmul(A, A.mT)
        A_triangular = triangle_function(A)
        if unitriangular:
            A_triangular.diagonal(dim1=-2, dim2=-1).fill_(1.)
        return b, A_triangular

    @skipCUDAIfNoMagma
    @skipCPUIfNoLapack
    @dtypes(*floating_and_complex_types())
    @precisionOverride({torch.float32: 1e-3, torch.complex64: 1e-3,
                        torch.float64: 1e-8, torch.complex128: 1e-8})
    def test_triangular_solve(self, device, dtype):
        ks = [0, 1, 3]
        ns = [0, 5]
        for k, n, (upper, unitriangular, transpose) in itertools.product(ks, ns,
                                                                         itertools.product([True, False], repeat=3)):
            b, A = self.triangular_solve_test_helper((n, n), (n, k), upper,
                                                     unitriangular, device, dtype)
            x = torch.triangular_solve(b, A, upper=upper, unitriangular=unitriangular, transpose=transpose)[0]
            if transpose:
                self.assertEqual(b, np.matmul(A.t().cpu(), x.cpu()))
            else:
                self.assertEqual(b, np.matmul(A.cpu(), x.cpu()))

    @skipCPUIfNoLapack
    @skipCUDAIfNoMagma
    @dtypes(*floating_and_complex_types())
    @precisionOverride({torch.float32: 1e-3, torch.complex64: 1e-3,
                        torch.float64: 1e-8, torch.complex128: 1e-8})
    def test_triangular_solve_batched(self, device, dtype):
        def triangular_solve_batch_helper(A_dims, b_dims, upper, unitriangular, transpose):
            b, A = self.triangular_solve_test_helper(A_dims, b_dims, upper,
                                                     unitriangular, device, dtype)
            x_exp_list = []
            for i in range(b_dims[0]):
                x_exp_list.append(torch.triangular_solve(b[i], A[i], upper=upper,
                                                         unitriangular=unitriangular,
                                                         transpose=transpose)[0])
            x_exp = torch.stack(x_exp_list)  # Stacked output
            x_act = torch.triangular_solve(b, A, upper=upper,
                                           unitriangular=unitriangular,
                                           transpose=transpose)[0]  # Actual output
            self.assertEqual(x_act, x_exp)  # Equality check
            if transpose:
                A = A.mT

            Ax = np.matmul(A.cpu(), x_act.cpu())
            self.assertEqual(b, Ax)

        def triangular_solve_zero_batch_helper(A_dims, b_dims, upper, unitriangular, transpose):
            b, A = self.triangular_solve_test_helper(A_dims, b_dims, upper,
                                                     unitriangular, device, dtype)
            x = torch.triangular_solve(b, A, upper=upper,
                                       unitriangular=unitriangular,
                                       transpose=transpose)[0]
            self.assertTrue(x.shape == b.shape)

        for upper, unitriangular, transpose in itertools.product([True, False], repeat=3):
            batchsize = 3
            triangular_solve_batch_helper((batchsize, 5, 5), (batchsize, 5, 10),
                                          upper, unitriangular, transpose)

            # test empty input
            triangular_solve_batch_helper((batchsize, 0, 0), (batchsize, 0, 10),
                                          upper, unitriangular, transpose)
            triangular_solve_batch_helper((batchsize, 0, 0), (batchsize, 0, 0),
                                          upper, unitriangular, transpose)

            # test zero batch case
            batchsize = 0
            triangular_solve_zero_batch_helper((batchsize, 5, 5), (batchsize, 5, 10),
                                               upper, unitriangular, transpose)


    @slowTest
    @skipCUDAIfNoMagma
    @skipCPUIfNoLapack
    @dtypes(*floating_and_complex_types())
    @precisionOverride({torch.float32: 1e-3, torch.complex64: 1e-3,
                        torch.float64: 1e-8, torch.complex128: 1e-8})
    def test_triangular_solve_batched_many_batches(self, device, dtype):
        for upper, transpose, unitriangular in itertools.product([True, False], repeat=3):
            # test batched A case
            b, A = self.triangular_solve_test_helper((256, 256, 5, 5), (5, 1),
                                                     upper, unitriangular, device, dtype)
            x, _ = torch.triangular_solve(b, A,
                                          upper=upper, transpose=transpose, unitriangular=unitriangular)
            if transpose:
                A = A.mT

            Ax = torch.matmul(A, x)

            rtol = 1e-2 if dtype in [torch.float32, torch.complex64] else self.precision
            self.assertEqual(Ax, b.expand_as(Ax), atol=self.precision, rtol=rtol)

            # test batched b case
            b, A = self.triangular_solve_test_helper((3, 3), (512, 512, 3, 1),
                                                     upper, unitriangular, device, dtype)
            x, _ = torch.triangular_solve(b, A, upper=upper, transpose=transpose,
                                          unitriangular=unitriangular)
            if transpose:
                A = A.mT

            self.assertEqual(torch.matmul(A, x), b)

    @skipCUDAIfNoMagma
    @skipCPUIfNoLapack
    @unittest.skipIf(not TEST_SCIPY, "SciPy not found")
    @dtypes(*floating_and_complex_types())
    def test_triangular_solve_batched_broadcasting(self, device, dtype):
        from scipy.linalg import solve_triangular as tri_solve

        def scipy_tri_solve_batched(A, B, upper, trans, diag):
            batch_dims_A, batch_dims_B = A.shape[:-2], B.shape[:-2]
            single_dim_A, single_dim_B = A.shape[-2:], B.shape[-2:]
            expand_dims = tuple(torch._C._infer_size(torch.Size(batch_dims_A),
                                                     torch.Size(batch_dims_B)))
            expand_A = np.broadcast_to(A, expand_dims + single_dim_A)
            expand_B = np.broadcast_to(B, expand_dims + single_dim_B)
            flat_A = expand_A.reshape((-1,) + single_dim_A)
            flat_B = expand_B.reshape((-1,) + single_dim_B)
            flat_X = np.vstack([tri_solve(a, b, lower=(not upper), trans=int(trans), unit_diagonal=diag)
                                for a, b in zip(flat_A, flat_B)])
            return flat_X.reshape(expand_B.shape)

        def run_test(A_dims, b_dims, device, upper, transpose, unitriangular):
            b, A = self.triangular_solve_test_helper(A_dims, b_dims, upper,
                                                     unitriangular, device, dtype)
            x_exp = torch.as_tensor(scipy_tri_solve_batched(A.cpu().numpy(), b.cpu().numpy(),
                                                            upper, transpose, unitriangular))
            x = torch.triangular_solve(b, A, upper=upper, transpose=transpose, unitriangular=unitriangular)[0]

            self.assertEqual(x, x_exp.to(device))

        for upper, transpose, unitriangular in itertools.product([True, False], repeat=3):
            # test against scipy.linalg.solve_triangular
            run_test((2, 1, 3, 4, 4), (2, 1, 3, 4, 6), device, upper, transpose, unitriangular)  # no broadcasting
            run_test((2, 1, 3, 4, 4), (4, 6), device, upper, transpose, unitriangular)  # broadcasting b
            run_test((4, 4), (2, 1, 3, 4, 2), device, upper, transpose, unitriangular)  # broadcasting A
            run_test((1, 3, 1, 4, 4), (2, 1, 3, 4, 5), device, upper, transpose, unitriangular)  # broadcasting A & b

    @skipCUDAIfNoMagma
    @skipCPUIfNoLapack
    @dtypes(*floating_and_complex_types())
    def test_triangular_solve_out_errors_and_warnings(self, device, dtype):
        # dtypes should be safely castable
        a = torch.eye(2, dtype=dtype, device=device)
        b = torch.randn(2, 1, dtype=dtype, device=device)
        out = torch.empty_like(b).to(torch.int)
        clone_a = torch.empty_like(a)
        with self.assertRaisesRegex(RuntimeError, "Expected out tensor to have dtype"):
            torch.triangular_solve(b, a, out=(out, clone_a))

        out = torch.empty_like(b)
        clone_a = clone_a.to(torch.int)
        with self.assertRaisesRegex(RuntimeError, "Expected out tensor to have dtype"):
            torch.triangular_solve(b, a, out=(out, clone_a))

        # device should match
        if torch.cuda.is_available():
            wrong_device = 'cpu' if self.device_type != 'cpu' else 'cuda'
            out = torch.empty(0, dtype=dtype, device=wrong_device)
            clone_a = torch.empty_like(a)
            with self.assertRaisesRegex(RuntimeError, "tensors to be on the same device"):
                torch.triangular_solve(b, a, out=(out, clone_a))
            out = torch.empty(0, dtype=dtype, device=device)
            clone_a = torch.empty_like(a).to(wrong_device)
            with self.assertRaisesRegex(RuntimeError, "tensors to be on the same device"):
                torch.triangular_solve(b, a, out=(out, clone_a))

        # Trigger the WARN_ONCE deprecation error
        torch.triangular_solve(b, a)

        # if out tensor with wrong shape is passed a warning is given
        with warnings.catch_warnings(record=True) as w:
            out = torch.empty(1, dtype=dtype, device=device)
            clone_a = torch.empty(1, dtype=dtype, device=device)
            # Trigger warning
            torch.triangular_solve(b, a, out=(out, clone_a))
            # Check warning occurs
            self.assertEqual(len(w), 2)
            self.assertTrue("An output with one or more elements was resized" in str(w[0].message))
            self.assertTrue("An output with one or more elements was resized" in str(w[1].message))

    def check_single_matmul(self, x, y, shape):
        a = np.array(x, copy=False)
        b = np.array(y, copy=False)
        expected = np.matmul(a, b)

        ans = torch.matmul(x, y)
        self.assertTrue(ans.is_contiguous())
        self.assertTrue(np.array_equal(ans, expected))

        out = torch.zeros(*shape, dtype=torch.int64).to(x.device)
        ans = torch.matmul(x, y, out=out)
        self.assertIs(ans, out)
        self.assertTrue(ans.is_contiguous())
        self.assertTrue(np.array_equal(ans, expected))

    # TODO: update to run on CUDA, too
    @onlyCPU
    def test_matmul_small_brute_force_1d_Nd(self, device):
        # Issue #20452: range(0, 10) does not work.
        n = 1
        for m in range(1, 8):
            for p in range(1, 8):
                for o in range(1, 5):
                    # 1d, 3d, inner dimensions C
                    x = torch.arange(m, device=device)
                    y = torch.arange(o * m * p, device=device).reshape(o, m, p)
                    self.check_single_matmul(x, y, (o, n, p))

                    # 1d, 3d, inner dimensions Fortran
                    x = torch.arange(m, device=device)
                    y = torch.arange(o * p * m, device=device).reshape(o, p, m).mT
                    self.check_single_matmul(x, y, (o, n, p))

                    # 1d, 3d, inner dimensions non-contiguous
                    x = torch.arange(2 * m, device=device)[::2]
                    y = torch.arange(o * m * 2 * p, device=device).reshape(o, m, 2 * p)[:, :, ::2]
                    self.check_single_matmul(x, y, (o, n, p))

                    for r in range(1, 5):
                        # 1d, 4d, inner dimensions C
                        x = torch.arange(m)
                        y = torch.arange(r * o * m * p, device=device).reshape(r, o, m, p)
                        self.check_single_matmul(x, y, (r, o, n, p))

                        # 1d, 4d, inner dimensions Fortran
                        x = torch.arange(m)
                        y = torch.arange(r * o * p * m, device=device).reshape(r, o, p, m).mT
                        self.check_single_matmul(x, y, (r, o, n, p))

                        # 1d, 4d, inner dimensions non-contiguous
                        x = torch.arange(2 * m, device=device)[::2]
                        y = torch.arange(r * o * m * 2 * p, device=device).reshape(r, o, m, 2 * p)[:, :, :, ::2]
                        self.check_single_matmul(x, y, (r, o, n, p))

    # TODO: update to run on CUDA, too
    @onlyCPU
    def test_matmul_small_brute_force_2d_Nd(self, device):
        # Issue #20452: range(0, 10) does not work.
        for n in range(1, 5):
            for m in range(1, 5):
                for p in range(1, 5):
                    for o in range(1, 3):
                        # 2d, 3d, inner dimensions C
                        x = torch.arange(n * m, device=device).reshape(n, m)
                        y = torch.arange(o * m * p, device=device).reshape(o, m, p)
                        self.check_single_matmul(x, y, (o, n, p))

                        # 2d, 3d, inner dimensions Fortran
                        x = torch.arange(m * n, device=device).reshape(m, n).mT
                        y = torch.arange(o * p * m, device=device).reshape(o, p, m).mT
                        self.check_single_matmul(x, y, (o, n, p))

                        # 2d, 3d, inner dimensions non-contiguous
                        x = torch.arange(n * 2 * m, device=device).reshape(n, 2 * m)[:, ::2]
                        y = torch.arange(o * m * 2 * p, device=device).reshape(o, m, 2 * p)[:, :, ::2]
                        self.check_single_matmul(x, y, (o, n, p))

                        for r in range(1, 2):
                            # 2d, 4d, inner dimensions C
                            x = torch.arange(n * m, device=device).reshape(n, m)
                            y = torch.arange(r * o * m * p, device=device).reshape(r, o, m, p)
                            self.check_single_matmul(x, y, (r, o, n, p))

                            # 2d, 4d, inner dimensions Fortran
                            x = torch.arange(m * n, device=device).reshape(m, n).mT
                            y = torch.arange(r * o * p * m, device=device).reshape(r, o, p, m).mT
                            self.check_single_matmul(x, y, (r, o, n, p))

                            # 2d, 4d, inner dimensions non-contiguous
                            x = torch.arange(n * 2 * m, device=device).reshape(n, 2 * m)[:, ::2]
                            y = torch.arange(r * o * m * 2 * p, device=device).reshape(r, o, m, 2 * p)[:, :, :, ::2]
                            self.check_single_matmul(x, y, (r, o, n, p))

    def test_linear_algebra_scalar_raises(self, device) -> None:
        m = torch.randn(5, 5, device=device)
        v = torch.randn(5, device=device)
        s = torch.tensor(7, device=device)
        self.assertRaises(RuntimeError, lambda: torch.mv(m, s))
        self.assertRaises(RuntimeError, lambda: torch.addmv(v, m, s))

    @dtypes(torch.float32, torch.complex64)
    def test_cross(self, device, dtype):
        x = torch.rand(100, 3, 100, dtype=dtype, device=device)
        y = torch.rand(100, 3, 100, dtype=dtype, device=device)
        res1 = torch.cross(x, y)
        res2 = torch.tensor((), dtype=dtype, device=device)
        torch.cross(x, y, out=res2)
        self.assertEqual(res1, res2)

    @dtypes(torch.float32, torch.complex64)
    def test_linalg_cross(self, device, dtype):
        x = torch.rand(100, 3, 100, dtype=dtype, device=device)
        y = torch.rand(100, 3, 100, dtype=dtype, device=device)
        res1 = torch.linalg.cross(x, y, dim=1)
        res2 = torch.tensor((), dtype=dtype, device=device)
        torch.linalg.cross(x, y, dim=1, out=res2)
        self.assertEqual(res1, res2)

        # test for broadcastable inputs
        x = torch.rand(1, 3, 2, dtype=dtype, device=device)
        y = torch.rand(4, 3, 1, dtype=dtype, device=device)
        res1 = torch.linalg.cross(x, y, dim=1)
        res2 = torch.tensor((), dtype=dtype, device=device)
        torch.linalg.cross(x, y, dim=1, out=res2)
        self.assertEqual(res1, res2)

        # non contiguous case 1
        x = torch.rand((4, 4, 4, 3), dtype=dtype,
                       device=device).contiguous(memory_format=torch.channels_last)  # non-contiguous
        y = torch.rand((4, 4, 4, 3), dtype=dtype,
                       device=device).contiguous(memory_format=torch.channels_last)  # non-contiguous
        np_expected_ref = np.cross(x.cpu().numpy(), y.cpu().numpy(), axis=-1)
        res = torch.linalg.cross(x, y, dim=-1)
        # numpy reference compared to torch result
        self.assertEqual(res.cpu().numpy(), np_expected_ref)

        # non contiguous case 2
        x = torch.rand(1, 3, 2, dtype=dtype, device=device)  # contiguous
        y = torch.rand(1, 3, 4, dtype=dtype, device=device).permute(2, 1, 0)  # non-contiguous
        np_expected_ref = np.cross(x.cpu().numpy(), y.cpu().numpy(), axis=1)
        res = torch.linalg.cross(x, y, dim=1)
        # numpy reference compared to torch result
        self.assertEqual(res.cpu().numpy(), np_expected_ref)

        # non contiguous case 3
        x = torch.rand(2, 3, 1, dtype=dtype, device=device).permute(2, 1, 0)  # non-contiguous
        y = torch.rand(1, 3, 4, dtype=dtype, device=device).permute(2, 1, 0)  # non-contiguous
        np_expected_ref = np.cross(x.cpu().numpy(), y.cpu().numpy(), axis=1)
        res = torch.linalg.cross(x, y, dim=1)
        # numpy reference compared to torch result
        self.assertEqual(res.cpu().numpy(), np_expected_ref)

        # non contiguous case 4
        x = torch.randn(12, 3, device=device, dtype=dtype)[::2, :]  # non-contiguous
        y = torch.randn(18, 3, device=device, dtype=dtype)[::3, :]  # non-contiguous
        np_expected_ref = np.cross(x.cpu().numpy(), y.cpu().numpy(), axis=1)
        res = torch.linalg.cross(x, y, dim=1)
        # numpy reference compared to torch result
        self.assertEqual(res.cpu().numpy(), np_expected_ref)

        # non contiguous case 5
        x = torch.randn(1, device=device, dtype=dtype)  # contiguous
        y = torch.randn(6, device=device, dtype=dtype)[::2]  # non-contiguous
        np_expected_ref = np.cross(x.expand(3).cpu().numpy(), y.cpu().numpy())
        res = torch.linalg.cross(x, y)
        # numpy reference compared to torch result
        self.assertEqual(res.cpu().numpy(), np_expected_ref)

    @dtypes(torch.float32, torch.complex64)
    def test_cross_with_and_without_dim(self, device, dtype):
        x = torch.rand(100, 3, dtype=dtype, device=device)
        y = torch.rand(100, 3, dtype=dtype, device=device)
        res1 = torch.cross(x, y, dim=1)
        res2 = torch.cross(x, y, dim=-1)
        res3 = torch.cross(x, y)
        self.assertEqual(res1, res2)
        self.assertEqual(res1, res3)

    @dtypes(torch.float32, torch.complex64)
    def test_linalg_cross_with_and_without_dim(self, device, dtype):
        x = torch.rand(100, 3, dtype=dtype, device=device)
        y = torch.rand(100, 3, dtype=dtype, device=device)
        res1 = torch.linalg.cross(x, y, dim=1)
        res2 = torch.linalg.cross(x, y, dim=-1)
        res3 = torch.linalg.cross(x, y)
        self.assertEqual(res1, res2)
        self.assertEqual(res1, res3)

    def test_cross_errors(self, device):
        self.assertRaisesRegex(
            RuntimeError, "must match the size of tensor",
            lambda: torch.cross(torch.rand(100, 3, device=device), torch.rand(100, 3, 10, device=device)))
        self.assertRaisesRegex(
            RuntimeError, "must match the size of tensor",
            lambda: torch.cross(torch.rand(5, 3, device=device), torch.rand(3, 5, device=device)))
        self.assertRaisesRegex(
            RuntimeError, "no dimension of size 3 in input",
            lambda: torch.cross(torch.rand(5, 4, device=device), torch.rand(5, 4, device=device)))
        self.assertRaisesRegex(
            RuntimeError, "dimension 0 does not have size 3",
            lambda: torch.cross(torch.rand(5, 4, 3, device=device), torch.rand(5, 4, 3, device=device), dim=0))
        self.assertRaisesRegex(
            RuntimeError, "dimension -1 does not have size 3",
            lambda: torch.cross(torch.rand(5, 3, 4, device=device), torch.rand(5, 3, 4, device=device), dim=-1))
        self.assertRaisesRegex(
            IndexError, "Dimension out of range",
            lambda: torch.cross(torch.rand(5, 3, 4, device=device), torch.rand(5, 3, 4, device=device), dim=-5))

    def test_linalg_cross_errors(self, device):
        self.assertRaisesRegex(
            RuntimeError, "dimension -1 does not have size 3",
            lambda: torch.linalg.cross(torch.rand(5, 3, 4, device=device), torch.rand(5, 3, 4, device=device)))
        self.assertRaisesRegex(
            RuntimeError, "must match the size of tensor",
            lambda: torch.linalg.cross(torch.rand(100, 3, device=device), torch.rand(100, 3, 10, device=device)))
        self.assertRaisesRegex(
            RuntimeError, "must match the size of tensor",
            lambda: torch.linalg.cross(torch.rand(5, 3, device=device), torch.rand(3, 5, device=device)))
        self.assertRaisesRegex(
            RuntimeError, "dimension 0 does not have size 3",
            lambda: torch.linalg.cross(torch.rand(5, 4, 3, device=device), torch.rand(5, 4, 3, device=device), dim=0))
        self.assertRaisesRegex(
            RuntimeError, "dimension -1 does not have size 3",
            lambda: torch.linalg.cross(torch.rand(5, 3, 4, device=device), torch.rand(5, 3, 4, device=device), dim=-1))
        self.assertRaisesRegex(
            IndexError, "Dimension out of range",
            lambda: torch.linalg.cross(torch.rand(5, 3, 4, device=device), torch.rand(5, 3, 4, device=device), dim=-5))

    def test_renorm(self, device):
        m1 = torch.randn(20, 20, device=device)  # big enough to exercise vectorized path
        res1 = torch.tensor((), device=device)

        def renorm(matrix, value, dim, max_norm):
            m1 = matrix.transpose(dim, 0).contiguous()
            # collapse non-dim dimensions.
            m2 = m1.clone().resize_(m1.size(0), int(math.floor(m1.nelement() / m1.size(0))))
            norms = m2.norm(value, 1, True)
            # clip
            new_norms = norms.clone()
            new_norms[torch.gt(norms, max_norm)] = max_norm
            new_norms.div_(norms.add_(1e-7))
            # renormalize
            m1.mul_(new_norms.expand_as(m1))
            return m1.transpose(dim, 0)

        # note that the axis fed to torch.renorm is different (2~=1)
        maxnorm = m1.norm(2, 1).mean()
        m2 = renorm(m1, 2, 1, maxnorm)
        m1.renorm_(2, 1, maxnorm)
        self.assertEqual(m1, m2, atol=1e-5, rtol=0)
        self.assertEqual(m1.norm(2, 0), m2.norm(2, 0), atol=1e-5, rtol=0)

        m1 = torch.randn(3, 4, 5, device=device)
        m2 = m1.transpose(1, 2).contiguous().clone().resize_(15, 4)
        maxnorm = m2.norm(2, 0).mean()
        m2 = renorm(m2, 2, 1, maxnorm)
        m1.renorm_(2, 1, maxnorm)
        m3 = m1.transpose(1, 2).contiguous().clone().resize_(15, 4)
        self.assertEqual(m3, m2)
        self.assertEqual(m3.norm(2, 0), m2.norm(2, 0))

    @skipCPUIfNoLapack
    @skipCUDAIfNoCusolver
    @dtypes(*floating_and_complex_types())
    def test_ormqr(self, device, dtype):

        def run_test(batch, m, n, fortran_contiguous):
            A = make_tensor((*batch, m, n), dtype=dtype, device=device)
            reflectors, tau = torch.geqrf(A)
            if not fortran_contiguous:
                self.assertTrue(reflectors.mT.is_contiguous())
                reflectors = reflectors.contiguous()

            # Q is of size m x m
            Q, _ = torch.linalg.qr(A, mode='complete')
            C_right = make_tensor((*batch, m, n), dtype=dtype, device=device)
            C_left = make_tensor((*batch, n, m), dtype=dtype, device=device)

            expected = Q @ C_right
            actual = torch.ormqr(reflectors, tau, C_right, left=True, transpose=False)
            self.assertEqual(expected, actual)

            expected = C_left @ Q
            actual = torch.ormqr(reflectors, tau, C_left, left=False, transpose=False)
            self.assertEqual(expected, actual)

            expected = Q.mH @ C_right
            actual = torch.ormqr(reflectors, tau, C_right, left=True, transpose=True)
            self.assertEqual(expected, actual)

            expected = C_left @ Q.mH
            actual = torch.ormqr(reflectors, tau, C_left, left=False, transpose=True)
            self.assertEqual(expected, actual)

            # if tau is all zeros then the implicit matrix Q is the identity matrix
            # so the actual result should be C_right in this case
            zero_tau = torch.zeros_like(tau)
            actual = torch.ormqr(reflectors, zero_tau, C_right, left=True, transpose=False)
            self.assertEqual(C_right, actual)

        batches = [(), (0, ), (2, ), (2, 1)]
        ns = [5, 2, 0]
        for batch, (m, n), fortran_contiguous in product(batches, product(ns, ns), [True, False]):
            run_test(batch, m, n, fortran_contiguous)

    @skipCPUIfNoLapack
    @skipCUDAIfNoCusolver
    @dtypes(*floating_and_complex_types())
    def test_ormqr_errors_and_warnings(self, device, dtype):
        test_cases = [
            # input1 size, input2 size, input3 size, error regex
            ((10,), (2,), (2,), r"input must have at least 2 dimensions"),
            ((2, 2), (2,), (2,), r"other must have at least 2 dimensions"),
            ((10, 6), (20,), (10, 6), r"other.shape\[-2\] must be greater than or equal to tau.shape\[-1\]"),
            ((6, 6), (5,), (5, 5), r"other.shape\[-2\] must be equal to input.shape\[-2\]"),
            ((1, 2, 2), (2, 2), (1, 2, 2), r"batch dimensions of tau to be equal to input.shape\[:-2\]"),
            ((1, 2, 2), (1, 2), (2, 2, 2), r"batch dimensions of other to be equal to input.shape\[:-2\]"),
        ]
        for a_size, tau_size, c_size, error_regex in test_cases:
            a = make_tensor(a_size, dtype=dtype, device=device)
            tau = make_tensor(tau_size, dtype=dtype, device=device)
            c = make_tensor(c_size, dtype=dtype, device=device)
            with self.assertRaisesRegex(RuntimeError, error_regex):
                torch.ormqr(a, tau, c)

    def test_blas_empty(self, device):
        def fn(torchfn, *args, test_out=False, **kwargs):
            def call_torch_fn(*args, **kwargs):
                return torchfn(*tuple(torch.randn(shape, device=device) if isinstance(shape, tuple) else shape
                                      for shape in args), **kwargs)
            result = call_torch_fn(*args, **kwargs)
            if not test_out:
                return result
            else:
                out = torch.full_like(result, math.nan)
                out1 = call_torch_fn(*args, **kwargs, out=out)
                return out

        # mm, addmm
        self.assertEqual((0, 0), fn(torch.mm, (0, 0), (0, 0)).shape)
        self.assertEqual((0, 5), fn(torch.mm, (0, 0), (0, 5)).shape)
        self.assertEqual((5, 0), fn(torch.mm, (5, 0), (0, 0)).shape)
        self.assertEqual((3, 0), fn(torch.mm, (3, 2), (2, 0)).shape)
        self.assertEqual(torch.zeros((5, 6), device=device), fn(torch.mm, (5, 0), (0, 6)))
        self.assertEqual(torch.zeros((5, 6), device=device), fn(torch.mm, (5, 0), (0, 6), test_out=True))

        self.assertEqual((0, 0), fn(torch.addmm, (0, 0), (0, 0), (0, 0)).shape)
        self.assertEqual((0, 1), fn(torch.addmm, (1, ), (0, 17), (17, 1)).shape)
        t = torch.randn((5, 6), device=device)
        self.assertEqual(t, fn(torch.addmm, t, (5, 0), (0, 6)))
        self.assertEqual(t, fn(torch.addmm, t, (5, 0), (0, 6), test_out=True))

        # mv, addmv
        self.assertEqual((0,), fn(torch.mv, (0, 0), (0,)).shape)
        self.assertEqual((0,), fn(torch.mv, (0, 2), (2,)).shape)
        self.assertEqual(torch.zeros((3,), device=device), fn(torch.mv, (3, 0), (0,)))
        self.assertEqual(torch.zeros((3,), device=device), fn(torch.mv, (3, 0), (0,), test_out=True))

        self.assertEqual((0,), fn(torch.addmv, (0,), (0, 0), (0,)).shape)
        t = torch.randn((3,), device=device)
        self.assertEqual(t, fn(torch.addmv, t, (3, 0), (0,)))
        self.assertEqual(t, fn(torch.addmv, t, (3, 0), (0,), test_out=True))

        # bmm, baddbmm
        self.assertEqual((0, 0, 0), fn(torch.bmm, (0, 0, 0), (0, 0, 0)).shape)
        self.assertEqual((3, 0, 5), fn(torch.bmm, (3, 0, 0), (3, 0, 5)).shape)
        self.assertEqual((0, 5, 6), fn(torch.bmm, (0, 5, 0), (0, 0, 6)).shape)
        self.assertEqual(torch.zeros((3, 5, 6), device=device), fn(torch.bmm, (3, 5, 0), (3, 0, 6)))
        self.assertEqual(torch.zeros((3, 5, 6), device=device), fn(torch.bmm, (3, 5, 0), (3, 0, 6), test_out=True))

        self.assertEqual((0, 0, 0), fn(torch.baddbmm, (0, 0, 0), (0, 0, 0), (0, 0, 0)).shape)
        self.assertEqual((3, 0, 5), fn(torch.baddbmm, (3, 0, 5), (3, 0, 0), (3, 0, 5)).shape)
        self.assertEqual((0, 5, 6), fn(torch.baddbmm, (0, 5, 6), (0, 5, 0), (0, 0, 6)).shape)
        self.assertEqual((3, 5, 6), fn(torch.baddbmm, (3, 5, 6), (3, 5, 0), (3, 0, 6)).shape)
        c = torch.arange(30, dtype=torch.float32, device=device).reshape(3, 2, 5)
        self.assertEqual(-2 * c, fn(torch.baddbmm, c, (3, 2, 0), (3, 0, 5), beta=-2))  # Issue #33467
        self.assertEqual(-2 * c, fn(torch.baddbmm, c, (3, 2, 0), (3, 0, 5), beta=-2, test_out=True))  # Issue #33467

        # addbmm
        self.assertEqual((0, 0), fn(torch.addbmm, (0, 0), (0, 0, 0), (0, 0, 0)).shape)
        self.assertEqual((0, 5), fn(torch.addbmm, (0, 5), (3, 0, 0), (3, 0, 5)).shape)
        t = torch.randn((5, 6), device=device)
        self.assertEqual(t, fn(torch.addbmm, t, (0, 5, 0), (0, 0, 6)))
        self.assertEqual(t, fn(torch.addbmm, t, (0, 5, 0), (0, 0, 6), test_out=True))

        # matmul
        self.assertEqual(torch.tensor(0., device=device), fn(torch.matmul, (0,), (0,)))
        self.assertEqual(torch.tensor(0., device=device), fn(torch.matmul, (0,), (0,), test_out=True))
        self.assertEqual((0, 0), fn(torch.matmul, (0, 0), (0, 0)).shape)
        self.assertEqual((0, 0, 0), fn(torch.matmul, (0, 0, 0), (0, 0, 0)).shape)
        self.assertEqual((5, 0, 0), fn(torch.matmul, (5, 0, 0), (5, 0, 0)).shape)
        self.assertEqual(torch.zeros((5, 3, 4), device=device), fn(torch.matmul, (5, 3, 0), (5, 0, 4)))
        self.assertEqual(torch.zeros((5, 3, 4), device=device), fn(torch.matmul, (5, 3, 0), (5, 0, 4), test_out=True))

        # dot
        self.assertEqual(torch.tensor(0., device=device), fn(torch.dot, (0,), (0,)))
        self.assertEqual(torch.tensor(0., device=device), fn(torch.dot, (0,), (0,), test_out=True))

        if torch._C.has_lapack:
            # lu
            A_LU, pivots = fn(torch.lu, (0, 5, 5))
            self.assertEqual([(0, 5, 5), (0, 5)], [A_LU.shape, pivots.shape])
            A_LU, pivots = fn(torch.lu, (0, 0, 0))
            self.assertEqual([(0, 0, 0), (0, 0)], [A_LU.shape, pivots.shape])
            A_LU, pivots = fn(torch.lu, (2, 0, 0))
            self.assertEqual([(2, 0, 0), (2, 0)], [A_LU.shape, pivots.shape])

    @dtypesIfCUDA(torch.cfloat, torch.cdouble,
                  *get_all_fp_dtypes(include_half=not CUDA9, include_bfloat16=(CUDA11OrLater and SM53OrLater)))
    @dtypes(*(set(get_all_dtypes()) - {torch.half, torch.bool}))
    def test_blas_alpha_beta_empty(self, device, dtype):
        # This test is disabled on CUDA 9 due to:
        # See: https://github.com/pytorch/pytorch/issues/31006
        if dtype is torch.bfloat16 and self.device_type == 'xla':
            # TODO (@zasdfgbnm): this causes the following error on test
            # TestTorchDeviceTypeXLA.test_blas_alpha_beta_empty_xla_bfloat16:
            #
            #   RuntimeError: _th_equal not supported on CPUType for BFloat16
            return
        # ensure beta is respected
        value = 11
        input = torch.full((2,), value, dtype=dtype, device=device)
        mat = torch.ones((2, 0), dtype=dtype, device=device)
        vec = torch.ones((0,), dtype=dtype, device=device)
        out = torch.empty((2,), dtype=dtype, device=device)
        if dtype.is_complex:
            alpha = 6 + 7j
            beta = 3 + 4j
        else:
            alpha = 6
            beta = 3
        self.assertEqual(torch.full((2,), beta * value, dtype=dtype, device=device),
                         torch.addmv(input=input, mat=mat, vec=vec, alpha=alpha, beta=beta))
        self.assertEqual(torch.full((2,), beta * value, dtype=dtype, device=device),
                         torch.addmv(input=input, mat=mat, vec=vec, alpha=alpha, beta=beta, out=out))

        # torch.addmm
        input = torch.full((2, 3), value, dtype=dtype, device=device)
        mat2 = torch.ones((0, 3), dtype=dtype, device=device)
        out = torch.empty((2, 3), dtype=dtype, device=device)
        self.assertEqual(torch.full((2, 3), beta * value, dtype=dtype, device=device),
                         torch.addmm(input=input, mat1=mat, mat2=mat2, alpha=alpha, beta=beta))
        self.assertEqual(torch.full((2, 3), beta * value, dtype=dtype, device=device),
                         torch.addmm(input=input, mat1=mat, mat2=mat2, alpha=alpha, beta=beta, out=out))

    @dtypes(*(get_all_complex_dtypes() + get_all_fp_dtypes()))
    def test_blas_nan_out(self, device, dtype):
        # These functions should work correctly with NaN filled outputs,
        # but need special handling, see [NOTE: cpu_zero]
        b = 3
        n = 5
        m = 7
        p = 11

        # torch.mv
        nm = torch.randn((m, n), device=device).t()
        _m = torch.randn((), device=device).expand(m)
        _m_out = torch.full((m,), float('nan'), device=device)
        self.assertEqual(torch.mv(nm, _m), torch.mv(nm, _m, out=_m_out))
        self.assertEqual(0, torch.isnan(torch.mv(nm, _m)).sum())

        # torch.mm
        mp = torch.randn((p, m), device=device).t()
        np_out = torch.full((n, p), float('nan'), device=device)
        self.assertEqual(torch.mm(nm, mp), torch.mm(nm, mp, out=np_out))

        # torch.bmm
        bnm = torch.randn((b, m, n), device=device).transpose(1, 2)
        bmp = torch.randn((b, p, m), device=device).transpose(1, 2)
        bnp_out = torch.full((b, n, p), float('nan'), device=device)
        self.assertEqual(torch.bmm(bnm, bmp), torch.bmm(bnm, bmp, out=bnp_out))

    @onlyCPU  # not supported by CUBLAS
    def test_blas_mv_large_input(self, device):
        # This would previously fail if the allocated output had NaNs, see:
        # https://github.com/pytorch/pytorch/issues/31663 and [NOTE: cpu_zero]
        n = 3000
        m = 200

        nm = torch.randn((m, n), device=device).t()
        _m = torch.randn((), device=device).expand(m)
        _m_out = torch.full((m,), 0., device=device)

        self.assertEqual(torch.mv(nm, _m), torch.mv(nm, _m, out=_m_out))

    @onlyCPU
    def test_renorm_ps(self, device):
        # full reduction
        x = torch.randn(5, 5)
        xn = x.numpy()
        for p in [1, 2, 3, 4, inf]:
            res = x.renorm(p, 1, 1)
            expected = x / x.norm(p, 0, keepdim=True).clamp(min=1)
            self.assertEqual(res, expected, msg="renorm failed for {}-norm".format(p))

    @skipCPUIfNoLapack
    @skipCUDAIfNoCusolver
    @dtypes(*floating_and_complex_types())
    def test_householder_product(self, device, dtype):
        def generate_reflectors_and_tau(A):
            """
            This function uses numpy.linalg.qr with mode "raw" to extract output of LAPACK's geqrf.
            There is torch.geqrf function but it doesn't work with complex-valued input.
            """
            if A.numel() > 0:
                A_cpu = A.cpu()
                flattened_batch_shape = [-1, *A_cpu.shape[-2:]]
                reflectors = torch.empty_like(A_cpu).view(*flattened_batch_shape)
                tau_shape = [*A_cpu.shape[:-2], A_cpu.shape[-1]]
                tau = torch.empty(tau_shape, dtype=dtype).view(-1, A_cpu.shape[-1])
                for A_i, reflectors_i, tau_i in zip(A_cpu.contiguous().view(*flattened_batch_shape), reflectors, tau):
                    reflectors_tmp, tau_i[:] = map(torch.from_numpy, np.linalg.qr(A_i, mode='raw'))
                    reflectors_i[:] = reflectors_tmp.T
                reflectors = reflectors.view(*A_cpu.shape)
                tau = tau.view(tau_shape)
                return reflectors.to(A.device), tau.to(A.device)

            reflectors = torch.empty_like(A)
            tau = torch.empty(*A.shape[:-2], A.shape[-1], dtype=dtype, device=device)
            return reflectors, tau

        def run_test(shape):
            A = torch.randn(*shape, dtype=dtype, device=device)
            reflectors, tau = generate_reflectors_and_tau(A)
            expected, _ = torch.linalg.qr(A)
            actual = torch.linalg.householder_product(reflectors, tau)
            # torch.linalg.qr does not work correctly for zero batch dimension tensors
            # see https://github.com/pytorch/pytorch/issues/50576
            if (A.numel() > 0):
                self.assertEqual(expected, actual)
            else:
                self.assertTrue(actual.shape == shape)

            # if tau is empty and A is not the result should be a matrix with ones on the diagonal
            if (A.numel() > 0):
                tau_empty = torch.empty(*shape[:-2], 0, dtype=dtype, device=device)
                identity_mat = torch.zeros_like(reflectors)
                identity_mat.diagonal(dim1=-1, dim2=-2)[:] = 1
                actual = torch.linalg.householder_product(reflectors, tau_empty)
                self.assertEqual(actual, identity_mat)

            out = torch.empty_like(A)
            ans = torch.linalg.householder_product(reflectors, tau, out=out)
            self.assertEqual(ans, out)
            if (A.numel() > 0):
                self.assertEqual(expected, out)

        shapes = [(0, 0), (5, 0),  # Empty matrix
                  (5, 5), (5, 3),  # Single matrix
                  (0, 0, 0), (0, 5, 5), (0, 5, 3),  # Zero batch dimension tensors
                  (2, 5, 5), (2, 5, 3),  # 3-dim tensors
                  (2, 1, 5, 5), (2, 1, 5, 3)]  # 4-dim tensors
        for shape in shapes:
            run_test(shape)

    @skipCPUIfNoLapack
    @skipCUDAIfNoCusolver
    def test_householder_product_errors_and_warnings(self, device):
        test_cases = [
            # input1 size, input2 size, error regex
            ((10,), (2,), r"input must have at least 2 dimensions"),
            ((10, 6), (20,), r"input.shape\[-1\] must be greater than or equal to tau.shape\[-1\]"),
            ((6, 10), (5,), r"input.shape\[-2\] must be greater than or equal to input.shape\[-1\]"),
        ]
        for a_size, tau_size, error_regex in test_cases:
            a = torch.rand(*a_size, device=device)
            tau = torch.rand(*tau_size, device=device)
            with self.assertRaisesRegex(RuntimeError, error_regex):
                torch.linalg.householder_product(a, tau)

        # if out tensor with wrong shape is passed a warning is given
        reflectors = torch.randn(3, 3, device=device)
        tau = torch.randn(3, device=device)
        out = torch.empty(2, 3, device=device)
        with warnings.catch_warnings(record=True) as w:
            # Trigger warning
            torch.linalg.householder_product(reflectors, tau, out=out)
            # Check warning occurs
            self.assertEqual(len(w), 1)
            self.assertTrue("An output with one or more elements was resized" in str(w[-1].message))

        # dtypes should be safely castable
        out = torch.empty_like(reflectors).to(torch.int)
        with self.assertRaisesRegex(RuntimeError, "but got result with dtype Int"):
            torch.linalg.householder_product(reflectors, tau, out=out)

        with self.assertRaisesRegex(RuntimeError, "tau dtype Int does not match input dtype"):
            torch.linalg.householder_product(reflectors, tau.to(torch.int))

        if torch.cuda.is_available():
            # device of out and input should match
            wrong_device = 'cpu' if self.device_type != 'cpu' else 'cuda'
            out = torch.empty_like(reflectors).to(wrong_device)
            with self.assertRaisesRegex(RuntimeError, "Expected all tensors to be on the same device"):
                torch.linalg.householder_product(reflectors, tau, out=out)

            # device of tau and input should match
            wrong_device = 'cpu' if self.device_type != 'cpu' else 'cuda'
            tau = tau.to(wrong_device)
            with self.assertRaisesRegex(RuntimeError, "Expected all tensors to be on the same device"):
                torch.linalg.householder_product(reflectors, tau)

    @precisionOverride({torch.float32: 1e-4, torch.complex64: 1e-4})
    @skipCUDAIfNoMagmaAndNoCusolver
    @skipCPUIfNoLapack
    @dtypes(*floating_and_complex_types())
    def test_linalg_lu_factor_and_lu(self, device, dtype):
        # Tests lu, linalg.lu_factor and linalg.lu_factor_ex
        from torch.testing._internal.common_utils import random_matrix

        def run_test(A, pivot, singular, fn):
            k = min(A.shape[-2:])
            batch = A.shape[:-2]
            check_errors = (fn == torch.linalg.lu_factor)
            if singular and check_errors:
                # It may or may not throw as the LU decomposition without pivoting
                # may still succeed for singular matrices
                try:
                    LU, pivots = fn(A, pivot=pivot)
                except RuntimeError:
                    return
            else:
                LU, pivots = fn(A, pivot=pivot)[:2]

            self.assertEqual(LU.size(), A.shape)
            self.assertEqual(pivots.size(), batch + (k,))

            if not pivot:
                self.assertEqual(pivots, torch.arange(1, 1 + k, device=device, dtype=torch.int32).expand(batch + (k, )))

            P, L, U = torch.lu_unpack(LU, pivots)

            self.assertEqual(P @ L @ U, A)

        sizes = ((3, 3), (5, 5), (4, 2), (3, 4), (0, 0), (0, 1), (1, 0))
        batches = ((0,), (2,), (3,), (1, 0), (3, 5))
        # Non pivoting just implemented for CUDA
        pivots = (True, False) if self.device_type == "cuda" else (True,)
        fns = (partial(torch.lu, get_infos=True), torch.linalg.lu_factor, torch.linalg.lu_factor_ex)
        for ms, batch, pivot, singular, fn in itertools.product(sizes, batches, pivots, (True, False), fns):
            m, n = ms
            A = random_matrix(m, n, *batch, singular=singular, dtype=dtype, device=device)
            # Just do one of them on singular matrices
            if A.numel() == 0 and not singular:
                continue
            run_test(A, pivot, singular, fn)

            # Reproducer of a magma bug,
            # see https://bitbucket.org/icl/magma/issues/13/getrf_batched-kernel-produces-nans-on
            # This is also a bug in cuSOLVER < 11.3
            if (dtype == torch.double
               and singular
               and (torch.version.cuda is None or
                    torch.version.cuda.split('.') >= ["11", "3"])):
                A = torch.ones(batch + ms, dtype=dtype, device=device)
                run_test(A, pivot, singular, fn)

        # Info should be positive for rank deficient matrices
        A = torch.ones(5, 3, 3, device=device)
        self.assertTrue((torch.linalg.lu_factor_ex(A, pivot=True).info >= 0).all())

        if self.device_type == 'cpu':
            # Error checking, no pivoting variant on CPU
            with self.assertRaisesRegex(RuntimeError, 'LU without pivoting is not implemented on the CPU'):
                torch.lu(torch.empty(1, 2, 2), pivot=False)

            with self.assertRaisesRegex(RuntimeError, 'LU without pivoting is not implemented on the CPU'):
                torch.linalg.lu_factor(torch.empty(1, 2, 2), pivot=False)

    @skipCPUIfNoLapack
    @skipCUDAIfNoMagma
    @dtypes(torch.float, torch.double, torch.cfloat, torch.cdouble)
    @skipCUDAIfRocm
    @precisionOverride({torch.float: 1e-3})
    def test_lu_unpack(self, device, dtype):
        def run_test(pivot):
            for shape in ((3, 3), (5, 3, 3), (7, 3, 5, 5), (7, 5, 3, 3, 3)):
                a = torch.randn(*shape, dtype=dtype, device=device)
                a_lu, p = torch.lu(a, pivot=pivot)
                p_ref, l_ref, u_ref = torch.lu_unpack(a_lu, p)
                self.assertEqual(p_ref.matmul(l_ref.matmul(u_ref)), a)
            for shape in ((3, 3), (5, 3, 3), (7, 3, 5, 5), (7, 5, 3, 3, 3),
                          (3, 5), (5, 3), (3, 3, 5), (3, 5, 3),
                          (7, 5, 3, 5, 3), (7, 5, 3, 3, 5),
                          # empty tensors
                          (0, 0), (0, 0, 0), (0, 3, 3)
                          ):
                a = make_tensor(shape, dtype=dtype, device=device, low=-0.1, high=+0.1)
                a_lu, p = torch.lu(a, pivot=pivot)
                p_ref, l_ref, u_ref = torch.lu_unpack(a_lu, p)
                self.assertEqual(p_ref.matmul(l_ref.matmul(u_ref)), a)

        run_test(True)

        if self.device_type == 'cuda':
            run_test(False)

    @skipCPUIfNoLapack
    @skipCUDAIfNoMagma
    @dtypes(torch.double)
    def test_lu_unpack_check_input(self, device, dtype):
        x = torch.rand(5, 5, 5, device=device, dtype=dtype)
        lu_data, lu_pivots = torch.lu(x, pivot=True)

        with self.assertRaisesRegex(RuntimeError, "torch.int32 dtype"):
            torch.lu_unpack(lu_data, lu_pivots.long())
        with self.assertRaisesRegex(RuntimeError, "contiguous tensor"):
            torch.lu_unpack(lu_data, lu_pivots.mT)

        # check that onces flags are unset, Nones are returned
        p, l, u = torch.lu_unpack(lu_data, lu_pivots, unpack_data=False)
        self.assertTrue((l == u) and l is None)
        p, l, u = torch.lu_unpack(lu_data, lu_pivots, unpack_pivots=False)
        self.assertTrue(p is None)
        p, l, u = torch.lu_unpack(lu_data, lu_pivots, unpack_data=False, unpack_pivots=False)
        self.assertTrue((p == l == u) and p is None)

    @skipCUDAIfNoMagma
    @skipCPUIfNoLapack
    @dtypes(torch.double)
    @skipCUDAIfRocm
    def test_lobpcg_basic(self, device, dtype):
        self._test_lobpcg_method(device, dtype, 'basic')

    @skipCUDAIfNoMagma
    @skipCPUIfNoLapack
    @dtypes(torch.double)
    @skipCUDAIfRocm
    def test_lobpcg_ortho(self, device, dtype):
        self._test_lobpcg_method(device, dtype, 'ortho')

    def _test_lobpcg_method(self, device, dtype, method):
        from torch.testing._internal.common_utils import random_symmetric_pd_matrix, random_sparse_pd_matrix
        from torch._linalg_utils import matmul, qform
        from torch._lobpcg import lobpcg

        def test_tracker(worker):
            k = worker.iparams['k']
            nc = worker.ivars['converged_count']
            if k <= nc:
                tol = worker.fparams['tol']
                rerr = worker.tvars['rerr']
                X = worker.X
                E = worker.E
                B = worker.B
                A = worker.A
                dtype = X.dtype
                device = X.device

                # Check convergence
                self.assertLessEqual(rerr[:k].max(), tol)

                # Check B-orthogonality
                I = torch.eye(k, k, dtype=dtype, device=device)
                self.assertEqual(qform(B, X[:, :k]), I)

                # Check block equation
                self.assertEqual(qform(A, X[:, :k]) / E[:k], I, atol=0.2, rtol=0)

        orig_lobpcg = lobpcg

        def lobpcg(*args, **kwargs):
            kwargs['tracker'] = test_tracker
            kwargs['niter'] = 1000
            kwargs['method'] = method
            kwargs['tol'] = 1e-8
            return orig_lobpcg(*args, **kwargs)
        prec = 5e-4

        # check dense input
        mm = torch.matmul
        for batches in [(), (2,), (2, 3)]:
            for m, n, k in [
                    (9, 3, 1),
                    (9, 3, 2),
                    (9, 2, 2),
                    (100, 15, 5),
            ]:
                # skip tests that are known to fail with the basic
                # LOBPCG method due to calling cholesky on singular
                # input
                if method == 'basic' and (m, n, k) in [(9, 2, 2), (100, 15, 5)]:
                    continue
                A = random_symmetric_pd_matrix(m, *batches, device=device, dtype=dtype)
                B = random_symmetric_pd_matrix(m, *batches, device=device, dtype=dtype)

                # classical eigenvalue problem, smallest eigenvalues
                E, V = lobpcg(A, k=k, n=n, largest=False)
                self.assertEqual(E.shape, batches + (k,))
                self.assertEqual(V.shape, batches + (m, k))
                self.assertEqual(matmul(A, V), mm(V, E.diag_embed()), atol=prec, rtol=0)
                e = torch.symeig(A)[0]
                e_smallest = e[..., :k]
                self.assertEqual(E, e_smallest)

                # classical eigenvalue problem, largest eigenvalues
                E, V = lobpcg(A, k=k, n=n, largest=True)
                e_largest, _ = torch.sort(e[..., -k:], descending=True)
                self.assertEqual(E, e_largest, atol=prec, rtol=0)
                self.assertEqual(matmul(A, V), mm(V, E.diag_embed()), atol=prec, rtol=0)

                # generalized eigenvalue problem, smallest eigenvalues
                E, V = lobpcg(A, B=B, k=k, n=n, largest=False)
                self.assertEqual(matmul(A, V), mm(matmul(B, V), E.diag_embed()), atol=prec, rtol=0)

                # generalized eigenvalue problem, largest eigenvalues
                E, V = lobpcg(A, B=B, k=k, n=n, largest=True)
                self.assertEqual(matmul(A, V) / E.max(), mm(matmul(B, V), (E / E.max()).diag_embed()),
                                 atol=prec, rtol=0)

        # check sparse input
        for m, n, k, density in [
                (5, 1, 1, 0.8),
                (9, 3, 2, 0.5),
                (100, 1, 1, 0.1),
                (1000, 7, 3, 0.01),
        ]:
            # skip tests that are known to fail with the basic LOBCG
            # method due to insufficient accuracy
            if method == 'basic' and (m, n, k, density) in [(1000, 7, 3, 0.01)]:
                continue
            A = random_sparse_pd_matrix(m, density=density, device=device, dtype=dtype)
            B = random_sparse_pd_matrix(m, density=density, device=device, dtype=dtype)
            A_eigenvalues = torch.arange(1, m + 1, dtype=dtype) / m
            e_smallest = A_eigenvalues[..., :k]
            e_largest, _ = torch.sort(A_eigenvalues[..., -k:], descending=True)

            # classical eigenvalue problem, smallest eigenvalues
            E, V = lobpcg(A, k=k, n=n, largest=False)
            self.assertEqual(E, e_smallest)
            self.assertEqual(matmul(A, V), mm(V, E.diag_embed()), atol=prec, rtol=0)

            # classical eigenvalue problem, largest eigenvalues
            E, V = lobpcg(A, k=k, n=n, largest=True)
            self.assertEqual(matmul(A, V), mm(V, E.diag_embed()), atol=prec, rtol=0)
            self.assertEqual(E, e_largest)

            # generalized eigenvalue problem, smallest eigenvalues
            E, V = lobpcg(A, B=B, k=k, n=n, largest=False)
            self.assertEqual(matmul(A, V), matmul(B, mm(V, E.diag_embed())), atol=prec, rtol=0)

            # generalized eigenvalue problem, largest eigenvalues
            E, V = lobpcg(A, B=B, k=k, n=n, largest=True)
            self.assertEqual(matmul(A, V) / E.max(), mm(matmul(B, V), (E / E.max()).diag_embed()),
                             atol=prec, rtol=0)

    @skipCPUIfNoLapack
    @onlyCPU
    @dtypes(torch.double)
    def test_lobpcg_torchscript(self, device, dtype):
        from torch.testing._internal.common_utils import random_sparse_pd_matrix
        from torch._linalg_utils import matmul as mm

        lobpcg = torch.jit.script(torch.lobpcg)

        m = 500
        k = 5
        A1 = random_sparse_pd_matrix(m, density=2.0 / m, device=device, dtype=dtype)
        X1 = torch.randn((m, k), dtype=dtype, device=device)
        E1, V1 = lobpcg(A1, X=X1)
        eq_err = torch.norm((mm(A1, V1) - V1 * E1), 2) / E1.max()
        self.assertLess(eq_err, 1e-6)

    @unittest.skipIf(not TEST_SCIPY or (TEST_SCIPY and scipy.__version__ < '1.4.1'), "Scipy not found or older than 1.4.1")
    @skipCPUIfNoLapack
    @onlyCPU
    @dtypes(torch.double)
    def test_lobpcg_scipy(self, device, dtype):
        """Compare torch and scipy.sparse.linalg implementations of lobpcg
        """
        import time
        from torch.testing._internal.common_utils import random_sparse_pd_matrix
        from torch._linalg_utils import matmul as mm
        from scipy.sparse.linalg import lobpcg as scipy_lobpcg
        import scipy.sparse

        def toscipy(A):
            if A.layout == torch.sparse_coo:
                values = A.coalesce().values().cpu().numpy().copy()
                indices = A.coalesce().indices().cpu().numpy().copy()
                return scipy.sparse.coo_matrix((values, (indices[0], indices[1])), A.shape)
            return A.cpu().numpy().copy()

        niter = 1000
        repeat = 10
        m = 500   # size of the square matrix
        k = 7     # the number of requested eigenpairs
        A1 = random_sparse_pd_matrix(m, density=2.0 / m, device=device, dtype=dtype)
        B1 = random_sparse_pd_matrix(m, density=2.0 / m, device=device, dtype=dtype)
        X1 = torch.randn((m, k), dtype=dtype, device=device)

        A2 = toscipy(A1)
        B2 = toscipy(B1)
        X2 = toscipy(X1)

        lambdas1 = []

        def tracker(worker):
            lambdas1.append(worker.E[:])

        tol = 1e-8
        # tol for scipy lobpcg will be choosed so that the number of
        # iterations will be equal or very close to pytorch lobpcg
        # (that is around 170-180)

        # Standard eigenvalue problem
        E1, V1 = torch.lobpcg(A1, X=X1, niter=niter, largest=True, tracker=tracker, tol=tol)
        E2, V2, lambdas2 = scipy_lobpcg(A2, X2, maxiter=niter, largest=True, retLambdaHistory=True, tol=1.1 * tol)
        iters1 = len(lambdas1)
        iters2 = len(lambdas2)
        self.assertLess(abs(iters1 - iters2), 0.05 * max(iters1, iters2))

        E2a, V2a = scipy_lobpcg(A2, X2, maxiter=niter, largest=False)

        eq_err = torch.norm((mm(A1, V1) - V1 * E1), 2) / E1.max()
        eq_err_scipy = (abs(A2.dot(V2) - V2 * E2)**2).sum() ** 0.5 / E2.max()
        self.assertLess(eq_err, 1e-6)        # std
        self.assertLess(eq_err_scipy, 1e-6)  # std

        self.assertEqual(E1, torch.from_numpy(E2.copy()))

        # Generalized eigenvalue problem
        lambdas1 = []

        def tracker(worker):
            lambdas1.append(worker.E[:])

        E1, V1 = torch.lobpcg(A1, B=B1, X=X1, niter=niter, largest=True, tracker=tracker, tol=tol)
        E2, V2, lambdas2 = scipy_lobpcg(A2, X2, B=B2, maxiter=niter, largest=True, retLambdaHistory=True, tol=39 * tol)
        E2a, V2a = scipy_lobpcg(A2, X2, B=B2, maxiter=niter, largest=False)
        iters1 = len(lambdas1)
        iters2 = len(lambdas2)
        self.assertLess(abs(iters1 - iters2), 0.05 * max(iters1, iters2))

        eq_err = torch.norm((mm(A1, V1) - mm(B1, V1) * E1), 2) / E1.max()
        eq_err_scipy = (abs(A2.dot(V2) - B2.dot(V2) * E2)**2).sum() ** 0.5 / E2.max()
        self.assertLess(eq_err, 1e-6)        # general
        self.assertLess(eq_err_scipy, 1e-6)  # general

        self.assertEqual(E1, torch.from_numpy(E2.copy()))

        # Timings
        elapsed_ortho = 0
        elapsed_ortho_general = 0
        elapsed_scipy = 0
        elapsed_general_scipy = 0
        for i in range(repeat):
            start = time.time()
            torch.lobpcg(A1, X=X1, niter=niter, method='ortho', tol=tol)
            end = time.time()
            elapsed_ortho += end - start

            start = time.time()
            torch.lobpcg(A1, X=X1, B=B1, niter=niter, method='ortho', tol=tol)
            end = time.time()
            elapsed_ortho_general += end - start

            start = time.time()
            scipy_lobpcg(A2, X2, maxiter=niter, tol=1.1 * tol)
            end = time.time()
            elapsed_scipy += end - start

            start = time.time()
            scipy_lobpcg(A2, X2, B=B2, maxiter=niter, tol=39 * tol)
            end = time.time()
            elapsed_general_scipy += end - start

        elapsed_ortho_ms = 1000.0 * elapsed_ortho / repeat
        elapsed_ortho_general_ms = 1000.0 * elapsed_ortho_general / repeat
        elapsed_scipy_ms = 1000.0 * elapsed_scipy / repeat
        elapsed_general_scipy_ms = 1000.0 * elapsed_general_scipy / repeat

        print('''
CPU timings: torch.lobpcg vs scipy.sparse.linalg.lobpcg
-------------------------------------------------------
              | standard    | generalized | method
torch.lobpcg  | {:10.2f}  | {:10.2f}  | ortho
scipy_lobpcg  | {:10.2f}  | {:10.2f}  | N/A
-(input size: {:4}, eigenpairs:{:2}, units: ms per call)-
        '''.format(elapsed_ortho_ms, elapsed_ortho_general_ms,
                   elapsed_scipy_ms, elapsed_general_scipy_ms,
                   m, k))

        # Handling of very small tolerence
        tol = 1e-100

        lambdas1 = []

        def tracker(worker):
            lambdas1.append(worker.E[:])

        E1, V1 = torch.lobpcg(A1, X=X1, niter=niter, largest=True, tracker=tracker, tol=tol)
        iters1 = len(lambdas1)
        eq_err = torch.norm((mm(A1, V1) - V1 * E1), 2) / E1.max()

        try:
            E2, V2, lambdas2 = scipy_lobpcg(A2, X2, maxiter=niter, largest=True, retLambdaHistory=True, tol=tol)
            iters2 = len(lambdas2)
            eq_err_scipy = (abs(A2.dot(V2) - V2 * E2)**2).sum() ** 0.5 / E2.max()
        except Exception as msg:
            print('Calling scipy_lobpcg failed [standard]:', msg)
            iters2 = -1
            eq_err_scipy = -1

        lambdas1 = []

        def tracker(worker):
            lambdas1.append(worker.E[:])

        E1, V1 = torch.lobpcg(A1, X=X1, B=B1, niter=niter, largest=True, tracker=tracker, tol=tol)
        iters1_general = len(lambdas1)
        eq_err_general = torch.norm((mm(A1, V1) - mm(B1, V1) * E1), 2) / E1.max()

        try:
            E2, V2, lambdas2 = scipy_lobpcg(A2, X2, B=B2, maxiter=niter, largest=True, retLambdaHistory=True, tol=tol)
            iters2_general = len(lambdas2)
            eq_err_general_scipy = (abs(A2.dot(V2) - B2.dot(V2) * E2)**2).sum() ** 0.5 / E2.max()
        except Exception as msg:
            print('Calling scipy_lobpcg failed [generalized]:', msg)
            iters2_general = -1
            eq_err_general_scipy = -1

        print('''\
Handling of small tol={:6.0e}: torch.lobpcg vs scipy.sparse.linalg.lobpcg
----------------------------------------------------------------------------
              | standard    | generalized |  niter | method
torch.lobpcg  | {:10.2e}  | {:10.2e}  | {:6} | ortho
scipy_lobpcg  | {:10.2e}  | {:10.2e}  | {:6} | N/A
---(input size: {:4}, eigenpairs:{:2}, units: relative error, maxiter={:4})---
'''.format(tol, eq_err, eq_err_general, iters1, eq_err_scipy, eq_err_general_scipy, iters2, m, k, niter))

    def _test_addmm_addmv(self, f, t, m, v, *, alpha=None, beta=None, transpose_out=False):
        dtype = t.dtype
        numpy_dtype = dtype
        if dtype in {torch.bfloat16}:
            numpy_dtype = torch.float
        if dtype.is_complex:
            alpha = 0.9 + 0.3j if alpha is None else alpha
            beta = 0.5 + 0.6j if beta is None else beta
        else:
            alpha = 1.2 if alpha is None else alpha
            beta = 0.8 if beta is None else beta
        res1 = f(t, m, v, alpha=alpha, beta=beta)
        res2 = torch.full_like(res1, math.nan)
        if transpose_out:
            res2 = res2.t().clone(memory_format=torch.contiguous_format).t()
        f(t, m, v, alpha=alpha, beta=beta, out=res2)
        res3 = alpha * (m.to(numpy_dtype).cpu().numpy() @ v.to(numpy_dtype).cpu().numpy())
        if beta != 0:
            res3 += (beta * t).to(numpy_dtype).cpu().numpy()
        res3 = torch.from_numpy(res3).to(dtype)
        self.assertEqual(res1, res2)
        self.assertEqual(res1, res3)

    @precisionOverride({torch.bfloat16: 1e-0, torch.half: 5e-4, torch.float: 1e-4, torch.double: 1e-8,
                        torch.cfloat: 1e-4, torch.cdouble: 1e-8})
    @dtypesIfCUDA(*get_all_complex_dtypes(),
                  *get_all_fp_dtypes(include_bfloat16=(TEST_WITH_ROCM or (CUDA11OrLater and SM53OrLater)),
                                     include_half=(not TEST_WITH_ROCM)))
    @dtypes(torch.bfloat16, torch.float, torch.double, torch.cfloat, torch.cdouble)
    def test_addmv(self, device, dtype):
        # have to use torch.randn(...).to(bfloat16) instead of
        # torch.randn(..., dtype=bfloat16). randn does not support
        # bfloat16 yet.
        # "*0.2" to reduce errors for low precision
        ts = [
            0.2 * torch.randn(50, device=device).to(dtype),
            0.2 * torch.randn(1, device=device).to(dtype).expand(50),
        ]
        vs = [
            0.2 * torch.randn(100, device=device).to(dtype),
            0.2 * torch.ones(1, device=device).to(dtype).expand(100),  # to reduce errors for low precision
        ]
        ms = [
            # 0d
            0.2 * torch.ones((), device=device).to(dtype).expand(50, 100),  # to reduce errors for low precision
            # 1d
            0.2 * torch.randn((1, 100), device=device).to(dtype).expand(50, 100),
            # this initialization reduces errors for low precision for broadcasted matrices
            # by making sure that intermediate and result values are exactly representable
            # in low precision type
            0.2 * torch.randint(3, (50, 1), dtype=torch.float, device=device).to(dtype).expand(50, 100),
            # 2d
            0.2 * torch.randn((50, 100), device=device).to(dtype),
            0.2 * torch.randn((100, 50), device=device).to(dtype).t(),
        ]
        for m, v, t in itertools.product(ms, vs, ts):
            self._test_addmm_addmv(torch.addmv, t, m, v)
        # Test beta=0, t=nan
        t = torch.full((50,), math.nan, device=device).to(dtype)
        for m, v in itertools.product(ms, vs):
            self._test_addmm_addmv(torch.addmv, t, m, v, beta=0)

    @dtypesIfCUDA(*get_all_fp_dtypes(include_bfloat16=(TEST_WITH_ROCM or (CUDA11OrLater and SM53OrLater))))
    @dtypes(torch.float, torch.double)
    def test_addmv_rowmajor_colmajor_incx_incy_lda(self, device, dtype):
        # tests (o, s)*(s).  o is output size, s is summed size.
        o = 5
        s = 3
        a_data = torch.arange(1, o * s + 1, device=device, dtype=dtype).view(o, s)
        x_data = torch.arange(1, s + 1, 1, device=device, dtype=dtype)
        y_data = torch.ones(o, device=device, dtype=dtype)
        control = torch.tensor([15., 33., 51., 69., 87.], device=device, dtype=dtype)

        def _test(row_major, incx, incy, lda_tail):
            if row_major:
                a_storage = torch.full((o, s + lda_tail), float('nan'), device=device, dtype=dtype)
            else:
                a_storage = torch.full((s, o + lda_tail), float('nan'), device=device, dtype=dtype).permute(1, 0)
            a = a_storage[:o, :s].copy_(a_data)

            x_storage = torch.full((s, incx), float('nan'), device=device, dtype=dtype)
            x = x_storage[:, 0].copy_(x_data)

            y_storage = torch.full((o, incy), float('nan'), device=device, dtype=dtype)
            y = y_storage[:, 0].copy_(y_data)

            self._test_addmm_addmv(torch.addmv, y, a, x)

        for row_major, incx, incy, lda_tail in itertools.product((False, True), (1, 2), (1, 2), (0, 1)):
            _test(row_major, incx, incy, lda_tail)

    @precisionOverride({torch.double: 1e-8, torch.float: 1e-4, torch.bfloat16: 0.6,
                        torch.half: 1e-1, torch.cfloat: 1e-4, torch.cdouble: 1e-8})
    @dtypesIfCUDA(*get_all_complex_dtypes(),
                  *get_all_fp_dtypes(include_bfloat16=(TEST_WITH_ROCM or (CUDA11OrLater and SM53OrLater))))
    @dtypes(*get_all_complex_dtypes(), *get_all_fp_dtypes())
    @tf32_on_and_off(0.05)
    def test_addmm(self, device, dtype):
        M = torch.randn(10, 25, device=device).to(dtype)
        m1 = torch.randn(10, 50, device=device).to(dtype)
        m2 = torch.randn(50, 25, device=device).to(dtype)
        self._test_addmm_addmv(torch.addmm, M, m1, m2)

        # Test 0-strided
        M = torch.randn(10, 1, device=device).to(dtype).expand(10, 25)
        m1 = torch.randn(10, 1, device=device).to(dtype).expand(10, 50)
        m2 = torch.randn(50, 25, device=device).to(dtype)
        self._test_addmm_addmv(torch.addmm, M, m1, m2)

        # Test beta=0, M=nan
        M = torch.full((10, 25), math.nan, device=device).to(dtype)
        m1 = torch.randn(10, 50, device=device).to(dtype)
        m2 = torch.randn(50, 25, device=device).to(dtype)
        self._test_addmm_addmv(torch.addmm, M, m1, m2, beta=0)

        # Test transpose
        for t1, t2, t3, t4 in itertools.product([True, False], repeat=4):
            def maybe_transpose(cond, m):
                if not cond:
                    return m
                return m.t().clone(memory_format=torch.contiguous_format).t()

            M = maybe_transpose(t1, torch.randn(10, 25, device=device).to(dtype))
            m1 = maybe_transpose(t2, torch.randn(10, 50, device=device).to(dtype))
            m2 = maybe_transpose(t3, torch.randn(50, 25, device=device).to(dtype))
            self._test_addmm_addmv(torch.addmm, M, m1, m2, transpose_out=t4)

    @dtypes(torch.float, torch.double)
    @dtypesIfCUDA(*([torch.float, torch.double] + get_all_complex_dtypes()))
    @tf32_on_and_off(0.005)
    def test_addmm_sizes(self, device, dtype):
        for m in [0, 1, 25]:
            for n in [0, 1, 10]:
                for k in [0, 1, 8]:
                    M = torch.randn(n, m, device=device).to(dtype)
                    m1 = torch.randn(n, k, device=device).to(dtype)
                    m2 = torch.randn(k, m, device=device).to(dtype)
                    self._test_addmm_addmv(torch.addmm, M, m1, m2)

                    m1 = torch.randn(n, k + 1, device=device).to(dtype)
                    m2 = torch.randn(k, m, device=device).to(dtype)
                    self.assertRaisesRegex(RuntimeError, f"{n}x{k + 1}.*{k}x{m}", lambda: torch.addmm(M, m1, m2))
                    self.assertRaisesRegex(RuntimeError, f"{n}x{k + 1}.*{k}x{m}", lambda: torch.mm(m1, m2))

    @dtypes(torch.half)
    @onlyCUDA
    def test_addmm_baddbmm_overflow(self, device, dtype):
        orig = torch.backends.cuda.matmul.allow_fp16_reduced_precision_reduction
        torch.backends.cuda.matmul.allow_fp16_reduced_precision_reduction = False
        inp = torch.zeros(128, 128, dtype=torch.half, device=device)
        mat1 = torch.ones(128, 1000, dtype=torch.half, device=device) * 100
        mat2 = torch.ones(1000, 128, dtype=torch.half, device=device) * 100
        out = torch.addmm(inp, mat1, mat2, alpha=0.001, beta=0.)
        # just check for no overflow on ROCM
        if TEST_WITH_ROCM:
            self.assertFalse(out.isinf().any())
        else:
            self.assertTrue((out == 10000.).all())
        inp = torch.zeros(3, 128, 128, dtype=torch.half, device=device)
        mat1 = torch.ones(3, 128, 1000, dtype=torch.half, device=device) * 100
        mat2 = torch.ones(3, 1000, 128, dtype=torch.half, device=device) * 100
        out = torch.baddbmm(inp, mat1, mat2, alpha=0.001, beta=0.)
        if TEST_WITH_ROCM:
            self.assertFalse(out.isinf().any())
        else:
            self.assertTrue((out == 10000.).all())
        torch.backends.cuda.matmul.allow_fp16_reduced_precision_reduction = orig

    @unittest.skipIf(IS_FBCODE and IS_REMOTE_GPU, "cublas runtime error")
    @onlyCUDA
    def test_matmul_45724(self, device):
        # https://github.com/pytorch/pytorch/issues/45724
        a = torch.rand(65537, 22, 64, device=device, dtype=torch.half)
        b = torch.rand(65537, 64, 22, device=device, dtype=torch.half)
        c = torch.full((65537, 22, 22), math.nan, dtype=torch.half, device=device)
        cpu_result = torch.matmul(a.cpu().float(), b.cpu().float()).cuda().half()
        torch.matmul(a, b, out=c)
        self.assertEqual(c, cpu_result)

    @slowTest
    @onlyNativeDeviceTypes
    @dtypes(torch.float32, torch.float64, torch.bfloat16, torch.int32, torch.int64, torch.cfloat, torch.cdouble)
    @dtypesIfCUDA(torch.float32, torch.float64, torch.cfloat, torch.cdouble)
    @tf32_on_and_off(0.01)
    def test_mm(self, device, dtype):
        def _test_mm(n, m, p, dtype, genf):
            # helper function
            def matrixmultiply(mat1, mat2):
                n = mat1.size(0)
                m = mat1.size(1)
                p = mat2.size(1)
                res = torch.zeros(n, p, dtype=dtype, device=device)
                for i, j in iter_indices(res):
                    res[i, j] = sum(mat1[i, k] * mat2[k, j] for k in range(m))
                return res

            # contiguous case
            mat1 = genf(n, m)
            mat2 = genf(m, p)
            res = torch.mm(mat1, mat2)

            res2 = matrixmultiply(mat1, mat2)
            self.assertEqual(res, res2)

            # non contiguous case 1
            mat1 = genf(n, m)
            mat2 = genf(p, m).t()
            res = torch.mm(mat1, mat2)

            res2 = matrixmultiply(mat1, mat2)
            self.assertEqual(res, res2)

            # non contiguous case 2
            mat1 = genf(m, n).t()
            mat2 = genf(m, p)
            res = torch.mm(mat1, mat2)

            res2 = matrixmultiply(mat1, mat2)
            self.assertEqual(res, res2)

            # non contiguous case 3
            mat1 = genf(m, n).t()
            mat2 = genf(p, m).t()
            res = torch.mm(mat1, mat2)

            res2 = matrixmultiply(mat1, mat2)
            self.assertEqual(res, res2)

            # test with zero stride
            mat1 = genf(n, m)
            mat2 = genf(m, 1).expand(m, p)
            res = torch.mm(mat1, mat2)

            res2 = matrixmultiply(mat1, mat2)
            self.assertEqual(res, res2)

            # explicitly exercise the _out variant in torch.mm().
            # contiguous case
            mat1 = genf(n, m)
            mat2 = genf(m, p)
            res = genf(n, p)
            torch.mm(mat1, mat2, out=res)

            res2 = matrixmultiply(mat1, mat2)
            self.assertEqual(res, res2)

            # explicitly exercise the _out variant in torch.mm().
            # non contiguous case 3
            mat1 = genf(m, n).t()
            mat2 = genf(p, m).t()
            res = genf(n, p)
            torch.mm(mat1, mat2, out=res)

            res2 = matrixmultiply(mat1, mat2)
            self.assertEqual(res, res2)

        def genf_int(x, y):
            return torch.randint(0, 100, (x, y), dtype=dtype, device=device)

        def genf_bfloat(x, y):
            return torch.randn(x, y, dtype=torch.float32, device=device).to(dtype) * 0.1

        def genf_float(x, y):
            return torch.randn(x, y, dtype=dtype, device=device)

        for (n, m, p) in [(20, 10, 15), (15, 20, 10), (25, 18, 10)]:
            if (dtype == torch.int32) or (dtype == torch.int64):
                genf = genf_int
            elif (dtype == torch.bfloat16):
                genf = genf_bfloat
            else:
                genf = genf_float

            _test_mm(n, m, p, dtype, genf)

    @onlyNativeDeviceTypes
    def test_mm_bmm_non_memory_dense(self, device):
        def _slice(tensor, fn):
            return fn(tensor)[..., ::2]
        A = torch.randn(3, 6, dtype=torch.cfloat, device=device)
        B = torch.randn(3, 3, dtype=torch.cfloat, device=device)
        out = torch.empty(3, 3, device=device, dtype=torch.complex64).t()
        out1 = torch.empty(3, 3, device=device, dtype=torch.complex64).t()
        A_conj = _slice(A, torch.conj)
        A_conj_physical = _slice(A, torch.conj_physical)

        self.assertEqual(torch.mm(A_conj, B, out=out), torch.mm(A_conj_physical, B, out=out))
        self.assertEqual(torch.mm(A_conj.t(), B, out=out), torch.mm(A_conj_physical.t(), B, out=out))

        Ab = torch.randn(2, 3, 6, dtype=torch.cfloat, device=device)
        Bb = torch.randn(2, 3, 3, dtype=torch.cfloat, device=device)
        Bb_ = torch.randn(1, 3, 3, dtype=torch.cfloat, device=device).expand(2, 3, 3)
        out_b = torch.empty(2, 3, 3, device=device, dtype=torch.complex64).mT

        Ab_conj = _slice(Ab, torch.conj)
        Ab_conj_physical = _slice(Ab, torch.conj_physical)

        def t_b(tensor):
            return tensor.mT

        self.assertEqual(torch.bmm(Ab_conj, Bb, out=out_b), torch.bmm(Ab_conj_physical, Bb, out=out_b))
        self.assertEqual(torch.bmm(t_b(Ab_conj), Bb, out=out_b), torch.bmm(t_b(Ab_conj_physical), Bb, out=out_b))

        # test broadcasting
        self.assertEqual(torch.bmm(Ab_conj, Bb_, out=out_b), torch.bmm(Ab_conj_physical, Bb_, out=out_b))
        self.assertEqual(torch.bmm(t_b(Ab_conj), Bb_, out=out_b), torch.bmm(t_b(Ab_conj_physical), Bb_, out=out_b))

    @onlyNativeDeviceTypes
    @dtypes(torch.float32, torch.float64)
    def test_strided_mm_bmm(self, device, dtype):
        # Tests strided view case with stride smaller than corresponding dimension size
        x = torch.tensor([[1., 2., 3.], [4., 5., 6.]], dtype=dtype, device=device)
        new_shape = [2, 2, 2]
        new_stride = [3, 1, 1]
        sx = torch.as_strided(x, size=new_shape, stride=new_stride)

        torch_fn = lambda x: torch.bmm(x, x)  # noqa: E731
        np_fn = lambda x: np.matmul(x, x)  # noqa: E731
        self.compare_with_numpy(torch_fn, np_fn, sx)

        torch_fn = lambda x: torch.mm(x, x)  # noqa: E731
        self.compare_with_numpy(torch_fn, np_fn, sx[0])

    @precisionOverride({torch.half: 0.05, torch.bfloat16: 0.05})
    @skipCUDAIf(torch.version.cuda == "10.1", "flaky on CUDA 10.1")
    @onlyNativeDeviceTypes
    @dtypes(*get_all_fp_dtypes(), *get_all_complex_dtypes())
    @tf32_on_and_off(0.05)
    def test_bmm(self, device, dtype):
        if self.device_type == 'cuda' and dtype is torch.bfloat16 and CUDA11OrLater and not SM53OrLater:
            # cuBLAS does not guarantee BFloat16 support on SM < 53.
            # So on PyTorch, we consider BFloat16 support on SM < 53 as
            # undefined bahavior
            return

        batch_sizes = [1, 10]
        M, N, O = 23, 15, 12
        numpy_dtype = dtype if dtype != torch.bfloat16 else torch.float32

        is_supported = True
        if dtype == torch.bfloat16 and self.device_type == 'cuda':
            is_supported = TEST_WITH_ROCM or (CUDA11OrLater and SM53OrLater)

        if not is_supported:
            for num_batches in batch_sizes:
                b1 = torch.randn(num_batches, M, N, device=device).to(dtype)
                b2 = torch.randn(num_batches, N, O, device=device).to(dtype)
                self.assertRaisesRegex(RuntimeError, "type|Type|not implemented|CUBLAS_STATUS_NOT_SUPPORTED",
                                       lambda: torch.bmm(b1, b2))
            return

        def invert_perm(p):
            d = {x: i for i, x in enumerate(p)}
            return (d[0], d[1], d[2])

        def generate_inputs(num_batches):
            # transposed tensors
            for perm1, perm2 in itertools.product(itertools.permutations((0, 1, 2)), repeat=2):
                b1 = make_tensor((num_batches, M, N), dtype=dtype, device=device, low=-0.1, high=0.1)
                b2 = make_tensor((num_batches, N, O), dtype=dtype, device=device, low=-0.1, high=0.1)
                b1 = b1.permute(perm1).contiguous().permute(invert_perm(perm1))
                b2 = b2.permute(perm2).contiguous().permute(invert_perm(perm2))
                yield b1, b2
            # broadcasting tensors
            for b1, b2, b3, b4, b5, b6 in itertools.product((True, False), repeat=6):
                shape1 = (num_batches if b1 else 1, M if b2 else 1, N if b3 else 1)
                shape2 = (num_batches if b4 else 1, N if b5 else 1, O if b6 else 1)
                b1 = make_tensor(shape1, dtype=dtype, device=device, low=-0.1, high=0.1).expand(num_batches, M, N)
                b2 = make_tensor(shape2, dtype=dtype, device=device, low=-0.1, high=0.1).expand(num_batches, N, O)
                yield b1, b2
            # zero-sized tensors
            for z1, z2, z3, z4 in itertools.product((True, False), repeat=4):
                shape1 = (num_batches if z1 else 0, M if z2 else 0, N if z3 else 0)
                shape2 = (num_batches if z1 else 0, N if z3 else 0, O if z4 else 0)
                b1 = torch.randn(shape1, dtype=dtype, device=device)
                b2 = torch.randn(shape2, dtype=dtype, device=device)
                yield b1, b2

        for num_batches in batch_sizes:
            for (b1, b2), perm3 in itertools.product(generate_inputs(num_batches), itertools.permutations((0, 1, 2))):
                res1 = torch.bmm(b1, b2)
                res2 = torch.full((num_batches, M, O), math.nan, dtype=dtype, device=device) \
                    .permute(perm3).contiguous().permute(invert_perm(perm3))
                torch.bmm(b1, b2, out=res2)
                expect = torch.from_numpy(
                    b1.to(numpy_dtype).cpu().numpy() @ b2.to(numpy_dtype).cpu().numpy()).to(device=device, dtype=dtype)
                self.assertEqual(expect, res1)
                self.assertEqual(expect, res2)

                if self.device_type == 'cuda':
                    # check that mixed arguments are rejected
                    self.assertRaises(RuntimeError, lambda: torch.bmm(b1, b2.cpu()))
                    self.assertRaises(RuntimeError, lambda: torch.bmm(b1.cpu(), b2))
                    self.assertRaises(RuntimeError, lambda: torch.bmm(b1, b2, out=res2.cpu()))

    def _test_addbmm_baddbmm(self, func, b1, b2, ref, out_tensor):
        getattr(out_tensor, func + "_")(b1, b2)
        self.assertEqual(out_tensor, ref)
        res3 = out_tensor.clone()

        with self.assertWarnsOnceRegex(
                UserWarning, f"This overload of {func}_ is deprecated"):
            getattr(out_tensor, func + "_")(1, b1, b2)
        self.assertEqual(out_tensor, ref * 2),
        getattr(res3, func + "_")(b1, b2, beta=1)
        self.assertEqual(out_tensor, res3)

        with self.assertWarnsOnceRegex(
                UserWarning, f"This overload of {func}_ is deprecated"):
            getattr(out_tensor, func + "_")(1., .5, b1, b2)
        self.assertEqual(out_tensor, ref * 2.5)
        getattr(res3, func + "_")(b1, b2, beta=1., alpha=.5)
        self.assertEqual(out_tensor, res3)

        with self.assertWarnsOnceRegex(
                UserWarning, f"This overload of {func} is deprecated"):
            self.assertEqual(out_tensor, getattr(torch, func)(1, out_tensor, 0, b1, b2))

        res4 = getattr(torch, func)(out_tensor, b1, b2, beta=1, alpha=.5)
        self.assertEqual(res4, ref * 3),

        nan = torch.full_like(out_tensor, math.nan)
        res5 = getattr(torch, func)(nan, b1, b2, beta=0, alpha=1)
        self.assertEqual(res5, ref)

        if b1.is_complex():
            res6 = getattr(torch, func)(out_tensor, b1, b2, beta=.1j, alpha=.5j)
            self.assertEqual(res6, out_tensor * .1j + .5j * ref)
        else:
            res6 = getattr(torch, func)(out_tensor, b1, b2, beta=.1, alpha=.5)
            self.assertEqual(res6, out_tensor * .1 + .5 * ref)

        res7 = torch.full_like(out_tensor, math.nan)
        getattr(torch, func)(nan, b1, b2, beta=0, out=res7)
        self.assertEqual(res7, ref)

    @precisionOverride({torch.half: 0.05, torch.bfloat16: 0.05})
    @onlyNativeDeviceTypes
    @dtypes(*get_all_fp_dtypes(), *get_all_complex_dtypes())
    @tf32_on_and_off(0.05)
    def test_addbmm(self, device, dtype):
        if self.device_type == 'cuda' and dtype is torch.bfloat16 and CUDA11OrLater and not SM53OrLater:
            # cuBLAS does not guarantee BFloat16 support on SM < 53.
            # So on PyTorch, we consider BFloat16 support on SM < 53 as
            # undefined bahavior
            return

        num_batches = 2
        M, N, O = 16, 17, 18

        is_supported = True
        if dtype == torch.bfloat16:
            if self.device_type == 'cpu':
                self.precision = 1  # 43 vs 43.75
            else:
                is_supported = TEST_WITH_ROCM or (CUDA11OrLater and SM53OrLater)

        if not is_supported:
            b1 = make_tensor((num_batches, M, N), dtype=dtype, device=device, low=-1, high=1)
            b2 = make_tensor((num_batches, N, O), dtype=dtype, device=device, low=-1, high=1)
            t = make_tensor((M, O), dtype=dtype, device=device, low=-1, high=1)
            self.assertRaisesRegex(RuntimeError, "type|Type|not implemented|CUBLAS_STATUS_NOT_SUPPORTED",
                                   lambda: torch.addbmm(t, b1, b2))
            return

        def invert_perm(p):
            d = {x: i for i, x in enumerate(p)}
            return (d[0], d[1], d[2])

        def generate_tensor():
            numpy_dtype = dtype if dtype != torch.bfloat16 else torch.float32
            # transposed tensors
            for perm1, perm2 in itertools.product(itertools.permutations((0, 1, 2)), repeat=2):
                for perm3 in itertools.permutations((0, 1)):
                    b1 = make_tensor((num_batches, M, N), dtype=dtype, device=device, low=-1, high=1) * 0.1
                    b2 = make_tensor((num_batches, N, O), dtype=dtype, device=device, low=-1, high=1) * 0.1
                    b1 = b1.permute(perm1).contiguous().permute(invert_perm(perm1))
                    b2 = b2.permute(perm2).contiguous().permute(invert_perm(perm2))
                    ref = torch.from_numpy(
                        b1.to(numpy_dtype).cpu().numpy() @ b2.to(numpy_dtype).cpu().numpy()
                    ).to(device=device, dtype=dtype).sum(0)
                    out_tensor = torch.zeros_like(ref).permute(perm3).contiguous().permute(perm3)
                    yield b1, b2, ref, out_tensor
            # broadcasting tensors
            for s1, s2, s3, s4, s5, s6 in itertools.product((True, False), repeat=6):
                shape1 = (num_batches if s1 else 1, M if s2 else 1, N if s3 else 1)
                shape2 = (num_batches if s4 else 1, N if s5 else 1, O if s6 else 1)
                b1 = make_tensor(shape1, dtype=dtype, device=device, low=-1, high=1).expand(num_batches, M, N) * 0.1
                b2 = make_tensor(shape2, dtype=dtype, device=device, low=-1, high=1).expand(num_batches, N, O) * 0.1
                ref = torch.from_numpy(
                    b1.to(numpy_dtype).cpu().numpy() @ b2.to(numpy_dtype).cpu().numpy()
                ).to(device=device, dtype=dtype).sum(0)
                out_tensor = torch.zeros_like(ref)
                yield b1, b2, ref, out_tensor
            # zero-sized tensors
            for z1, z2, z3, z4 in itertools.product((True, False), repeat=4):
                shape1 = (num_batches if z1 else 0, M if z2 else 0, N if z3 else 0)
                shape2 = (num_batches if z1 else 0, N if z3 else 0, O if z4 else 0)
                b1 = make_tensor(shape1, dtype=dtype, device=device, low=-1, high=1) * 0.1
                b2 = make_tensor(shape2, dtype=dtype, device=device, low=-1, high=1) * 0.1
                ref = torch.from_numpy(
                    b1.to(numpy_dtype).cpu().numpy() @ b2.to(numpy_dtype).cpu().numpy()
                ).to(device=device, dtype=dtype).sum(0)
                out_tensor = torch.zeros_like(ref)
                yield b1, b2, ref, out_tensor

        for b1, b2, ref, out_tensor in generate_tensor():
            self._test_addbmm_baddbmm("addbmm", b1, b2, ref, out_tensor)

    @precisionOverride({torch.half: 0.1, torch.bfloat16: 0.5})
    @onlyNativeDeviceTypes
    @dtypes(*get_all_fp_dtypes(), *get_all_complex_dtypes())
    @tf32_on_and_off(0.05)
    def test_baddbmm(self, device, dtype):
        if self.device_type == 'cuda' and dtype is torch.bfloat16 and CUDA11OrLater and not SM53OrLater:
            # cuBLAS does not guarantee BFloat16 support on SM < 53.
            # So on PyTorch, we consider BFloat16 support on SM < 53 as
            # undefined bahavior
            return

        num_batches = 10
        M, N, O = 12, 8, 50

        is_supported = True
        if dtype == torch.bfloat16 and self.device_type == 'cuda':
            is_supported = TEST_WITH_ROCM or (CUDA11OrLater and SM53OrLater)

        if not is_supported:
            b1 = make_tensor((num_batches, M, N), dtype=dtype, device=device, low=-1, high=1)
            b2 = make_tensor((num_batches, N, O), dtype=dtype, device=device, low=-1, high=1)
            t = make_tensor((num_batches, M, O), dtype=dtype, device=device, low=-1, high=1)
            self.assertRaisesRegex(RuntimeError, "type|Type|not implemented|CUBLAS_STATUS_NOT_SUPPORTED",
                                   lambda: torch.baddbmm(t, b1, b2))
            return

        def invert_perm(p):
            d = {x: i for i, x in enumerate(p)}
            return (d[0], d[1], d[2])

        def generate_tensor():
            numpy_dtype = dtype if dtype != torch.bfloat16 else torch.float32
            # transposed tensors
            for perm1, perm2, perm3 in itertools.product(itertools.permutations((0, 1, 2)), repeat=3):
                b1 = make_tensor((num_batches, M, N), dtype=dtype, device=device, low=-1, high=1)
                b2 = make_tensor((num_batches, N, O), dtype=dtype, device=device, low=-1, high=1)
                b1 = b1.permute(perm1).contiguous().permute(invert_perm(perm1))
                b2 = b2.permute(perm2).contiguous().permute(invert_perm(perm2))
                ref = torch.from_numpy(
                    b1.to(numpy_dtype).cpu().numpy() @ b2.to(numpy_dtype).cpu().numpy()).to(device=device, dtype=dtype)
                out_tensor = torch.zeros_like(ref)
                out_tensor = out_tensor.permute(perm3).contiguous().permute(invert_perm(perm3))
                yield b1, b2, ref, out_tensor
            # broadcasting tensors
            for s1, s2, s3, s4, s5, s6 in itertools.product((True, False), repeat=6):
                shape1 = (num_batches if s1 else 1, M if s2 else 1, N if s3 else 1)
                shape2 = (num_batches if s4 else 1, N if s5 else 1, O if s6 else 1)
                b1 = make_tensor(shape1, dtype=dtype, device=device, low=-1, high=1).expand(num_batches, M, N)
                b2 = make_tensor(shape2, dtype=dtype, device=device, low=-1, high=1).expand(num_batches, N, O)
                ref = torch.from_numpy(
                    b1.to(numpy_dtype).cpu().numpy() @ b2.to(numpy_dtype).cpu().numpy()).to(device=device, dtype=dtype)
                out_tensor = torch.zeros_like(ref)
                yield b1, b2, ref, out_tensor
            # zero-sized tensors
            for z1, z2, z3, z4 in itertools.product((True, False), repeat=4):
                shape1 = (num_batches if z1 else 0, M if z2 else 0, N if z3 else 0)
                shape2 = (num_batches if z1 else 0, N if z3 else 0, O if z4 else 0)
                b1 = make_tensor(shape1, dtype=dtype, device=device, low=-2, high=2)
                b2 = make_tensor(shape2, dtype=dtype, device=device, low=-2, high=2)
                ref = torch.from_numpy(
                    b1.to(numpy_dtype).cpu().numpy() @ b2.to(numpy_dtype).cpu().numpy()).to(device=device, dtype=dtype)
                out_tensor = torch.zeros_like(ref)
                yield b1, b2, ref, out_tensor

        for b1, b2, ref, out_tensor in generate_tensor():
            self._test_addbmm_baddbmm("baddbmm", b1, b2, ref, out_tensor)

    # TODO: update to compare against NumPy
    @onlyCUDA
    def test_solve_methods_arg_device(self, device):
        for b_device, A_device in itertools.product(['cpu', device], repeat=2):
            if b_device == A_device:
                continue

            b = torch.randn(3, 1, device=b_device)
            A = torch.randn(3, 3, device=A_device)

            # cholesky_solve goes through generic backend dispatch and hit kernel specific device check first
            # triangular_solve goes through specific backend dispatch (CPU/CUDA) and hit auto-generated device check first
            generic_backend_dispatch_err_str = "Expected b and A to be on the same device"
            specific_backend_dispatch_err_str = "Expected all tensors to be on the same device"

            with self.assertRaisesRegex(RuntimeError, generic_backend_dispatch_err_str):
                torch.cholesky_solve(b, A)

            with self.assertRaisesRegex(RuntimeError, specific_backend_dispatch_err_str):
                torch.triangular_solve(b, A)

            # b and A have to be modified to match accepted inputs sizes for lu_solve
            b = b.unsqueeze(0)
            A = A.unsqueeze(0)
            with self.assertRaisesRegex(RuntimeError, specific_backend_dispatch_err_str):
                torch.lu_solve(b, A, torch.rand(A.shape[:-1], device=A_device).int())

            # This checks if a suitable error message is thrown
            # when LU output and pivots are not on the same device
            with self.assertRaisesRegex(RuntimeError, specific_backend_dispatch_err_str):
                torch.lu_solve(b, A, torch.rand(A.shape[:-1], device=b_device).int())

    @precisionOverride({torch.float32: 5e-3, torch.complex64: 1e-3})
    @skipCUDAIfNoMagma
    @skipCPUIfNoLapack
    @dtypes(*floating_and_complex_types())
    def test_pinverse(self, device, dtype):
        make_fullrank = make_fullrank_matrices_with_distinct_singular_values
        make_arg = partial(make_fullrank, device=device, dtype=dtype)

        def run_test(M):
            # Testing against definition for pseudo-inverses
            MPI = torch.pinverse(M)
            MPI_ = MPI.cpu().numpy()
            M_ = M.cpu().numpy()
            if M.numel() > 0:
                self.assertEqual(M_, np.matmul(np.matmul(M_, MPI_), M_))
                self.assertEqual(MPI_, np.matmul(np.matmul(MPI_, M_), MPI_))
                self.assertEqual(np.matmul(M_, MPI_), np.matmul(M_, MPI_).swapaxes(-2, -1).conj())
                self.assertEqual(np.matmul(MPI_, M_), np.matmul(MPI_, M_).swapaxes(-2, -1).conj())
            else:
                self.assertEqual(M.shape, MPI.shape[:-2] + (MPI.shape[-1], MPI.shape[-2]))
        for sizes in [(5, 5), (3, 5, 5), (3, 7, 5, 5),  # square matrices
                      (3, 2), (5, 3, 2), (7, 5, 3, 2),  # fat matrices
                      (2, 3), (5, 2, 3), (7, 5, 2, 3),  # thin matrices
                      (0, 0), (0, 2), (2, 0), (3, 0, 0), (0, 3, 0), (0, 0, 3)]:  # zero numel matrices
            M = torch.randn(*sizes, dtype=dtype, device=device)
            run_test(M)

        # Test inverse and pseudo-inverse for invertible matrix
        for sizes in [(5, 5), (3, 5, 5), (3, 7, 5, 5)]:
            matsize = sizes[-1]
            batchdims = sizes[:-2]
            M = make_arg(*batchdims, matsize, matsize)
            self.assertEqual(torch.eye(matsize, dtype=dtype, device=device).expand(sizes), M.pinverse().matmul(M),
                             atol=1e-7, rtol=0, msg='pseudo-inverse for invertible matrix')

    @skipCPUIfNoLapack
    @skipCUDAIfNoMagmaAndNoCusolver
    @dtypes(torch.double, torch.cdouble)
    def test_matrix_power_non_negative(self, device, dtype):
        def check(*size):
            t = make_tensor(size, dtype=dtype, device=device)
            for n in range(8):
                res = torch.linalg.matrix_power(t, n)
                ref = np.linalg.matrix_power(t.cpu().numpy(), n)
                self.assertEqual(res.cpu(), torch.from_numpy(ref))

        check(0, 0)
        check(1, 1)
        check(5, 5)
        check(0, 3, 3)
        check(2, 3, 3)

    @skipCPUIfNoLapack
    @skipCUDAIfNoMagmaAndNoCusolver
    @dtypes(torch.double, torch.cdouble)
    def test_matrix_power_negative(self, device, dtype):
        make_fullrank = make_fullrank_matrices_with_distinct_singular_values
        make_arg = partial(make_fullrank, device=device, dtype=dtype)

        def check(*size):
            t = make_arg(*size)
            for n in range(-7, 0):
                res = torch.linalg.matrix_power(t, n)
                ref = np.linalg.matrix_power(t.cpu().numpy(), n)
                self.assertEqual(res.cpu(), torch.from_numpy(ref))

        check(0, 0)
        check(5, 5)
        check(2, 0, 0)
        check(0, 3, 3)
        check(2, 3, 3)
        check(2, 3, 5, 5)

    @skipCUDAIfNoMagma
    @skipCPUIfNoLapack
    @dtypes(torch.float, torch.complex64)
    def test_linalg_matrix_exp_utils(self, device, dtype):
        # test linear combination
        def run_test(coeff_shape, data_shape):
            coeffs = torch.rand(*coeff_shape, device=device, dtype=torch.float)
            x = torch.rand(coeff_shape[1], *data_shape, device=device, dtype=dtype)

            res1 = torch._compute_linear_combination(x, coeffs)
            res2 = (x.unsqueeze(0) * coeffs.view(*coeff_shape, *([1] * len(data_shape)))).sum(1)
            self.assertEqual(res1, res2, atol=1e-5, rtol=0.0)

            # check `out=` version
            res3 = torch.zeros(coeff_shape[0], *data_shape, device=device, dtype=dtype)
            torch._compute_linear_combination(x, coeffs, out=res3)
            self.assertEqual(res1, res3, atol=1e-5, rtol=0.0)

            res4 = torch.ones(coeff_shape[0], *data_shape, device=device, dtype=dtype)
            torch._compute_linear_combination(x, coeffs, out=res4)
            self.assertEqual(res1, res4 - 1.0, atol=1e-5, rtol=0.0)

            res5 = torch.ones(coeff_shape[0], *data_shape, device=device, dtype=dtype)
            res5_clone = res5.clone()
            torch._compute_linear_combination(x, coeffs, out=res5)
            self.assertEqual(res1, res5 - res5_clone, atol=1e-5, rtol=0.0)

        run_test([1, 3], [2, 2])
        run_test([3, 1], [2, 2])
        run_test([1, 10], [10, 10])
        run_test([10, 1], [10, 10])
        run_test([5, 3], [2, 2])
        run_test([5, 3], [100, 100])
        run_test([3, 4], [3, 3, 3])
        run_test([3, 4], [3, 3, 3, 3])

    @skipCUDAIfNoMagma
    @skipCPUIfNoLapack
    @dtypes(torch.float, torch.double, torch.complex64, torch.complex128)
    def test_linalg_matrix_exp_boundary_cases(self, device, dtype):
        expm = torch.linalg.matrix_exp

        with self.assertRaisesRegex(RuntimeError, "Expected a floating point or complex tensor"):
            expm(torch.randn(3, 3).type(torch.int))

        with self.assertRaisesRegex(RuntimeError, "must have at least 2 dimensions"):
            expm(torch.randn(3))

        with self.assertRaisesRegex(RuntimeError, "must be batches of square matrices"):
            expm(torch.randn(3, 2, 1))

        # check 1x1 matrices
        x = torch.randn(3, 3, 1, 1)
        self.assertEqual(expm(x), x.exp())

    @slowTest
    @skipCUDAIfNoMagma
    @skipCPUIfNoLapack
    @dtypes(torch.float, torch.double, torch.cfloat, torch.cdouble)
    def test_linalg_matrix_exp_analytic(self, device, dtype):
        expm = torch.linalg.matrix_exp
        # check zero matrix
        x = torch.zeros(20, 20, dtype=dtype, device=device)
        self.assertTrue((expm(x) == torch.eye(20, 20, dtype=dtype, device=device)).all().item())

        def normalize_to_1_operator_norm(sample, desired_norm):
            sample_norm, _ = sample.abs().sum(-2).max(-1)
            sample_to_1_norm = sample / sample_norm.unsqueeze(-1).unsqueeze(-1)
            return sample_to_1_norm * desired_norm

        def gen_good_cond_number_matrices(*n):
            """
            Generates a diagonally-domimant matrix
            with the eigenvalues centered at 1
            and the radii at most (n[-1] - 1) / (n[-2] ** 2)
            """
            identity = torch.eye(n[-2], n[-1], dtype=dtype, device=device).expand(*n)
            x = torch.rand(*n, dtype=dtype, device=device) / (n[-1] ** 2)
            x = (x - x * identity) + identity
            return x

        def run_test(*n):
            if dtype == torch.float:
                thetas = [
                    1.192092800768788e-07,  # deg 1
                    5.978858893805233e-04,  # deg 2
                    5.116619363445086e-02,  # deg 4
                    5.800524627688768e-01,  # deg 8
                    1.461661507209034e+00,  # deg 12
                    3.010066362817634e+00   # deg 18
                ]
            else:  # if torch.double
                thetas = [
                    2.220446049250313e-16,  # deg 1
                    2.580956802971767e-08,  # deg 2
                    3.397168839976962e-04,  # deg 4
                    4.991228871115323e-02,  # deg 8
                    2.996158913811580e-01,  # deg 12
                    1.090863719290036e+00   # deg 18
                ]

            # generate input
            q = gen_good_cond_number_matrices(*n)
            q_ = q.cpu().numpy()
            qinv = torch.inverse(q)
            qinv_ = qinv.cpu().numpy()
            d = torch.randn(n[:-1], dtype=dtype, device=device)
            x = torch.from_numpy(
                np.matmul(q_, np.matmul(torch.diag_embed(d).cpu().numpy(), qinv_))).to(device)
            x_norm, _ = x.abs().sum(-2).max(-1)

            # test simple analytic whatever norm generated
            mexp = expm(x)
            mexp_analytic = np.matmul(
                q_,
                np.matmul(
                    torch.diag_embed(d.exp()).cpu().numpy(),
                    qinv_
                )
            )
            self.assertEqual(mexp, mexp_analytic, atol=1e-3, rtol=0.0)

            # generate norms to test different degree expansions
            sample_norms = []
            for i in range(len(thetas) - 1):
                sample_norms.append(0.5 * (thetas[i] + thetas[i + 1]))
            sample_norms = [thetas[0] / 2] + sample_norms + [thetas[-1] * 2]

            # matrices to equal norm
            for sample_norm in sample_norms:
                x_normalized = normalize_to_1_operator_norm(x, sample_norm)

                mexp = expm(x_normalized)
                mexp_analytic = np.matmul(
                    q_,
                    np.matmul(
                        torch.diag_embed((d / x_norm.unsqueeze(-1) * sample_norm).exp()).cpu().numpy(),
                        qinv_
                    )
                )
                self.assertEqual(mexp, mexp_analytic, atol=1e-3, rtol=0.0)

        # single matrix
        run_test(2, 2)
        run_test(3, 3)
        run_test(4, 4)
        run_test(5, 5)
        run_test(100, 100)
        run_test(200, 200)

        # small batch of matrices
        run_test(3, 2, 2)
        run_test(3, 3, 3)
        run_test(3, 4, 4)
        run_test(3, 5, 5)
        run_test(3, 100, 100)
        run_test(3, 200, 200)

        # large batch of matrices
        run_test(3, 3, 2, 2)
        run_test(3, 3, 3, 3)
        run_test(3, 3, 4, 4)
        run_test(3, 3, 5, 5)
        run_test(3, 3, 100, 100)
        run_test(3, 3, 200, 200)

    @skipCUDAIfNoMagma
    @skipCPUIfNoLapack
    @dtypes(torch.float, torch.double)
    def test_linalg_matrix_exp_batch(self, device, dtype):

        def run_test(*n):
            tensors_batch = torch.zeros(n, dtype=dtype, device=device)
            tensors_batch = tensors_batch.view(-1, n[-2], n[-1])

            num_matrices = tensors_batch.size(0)
            tensors_list = []
            for i in range(num_matrices):
                tensors_list.append(torch.randn(n[-2], n[-1], dtype=dtype, device=device))

            for i in range(num_matrices):
                tensors_batch[i, ...] = tensors_list[i]

            tensors_exp_map = (torch.linalg.matrix_exp(x) for x in tensors_list)
            tensors_exp_batch = torch.linalg.matrix_exp(tensors_batch)

            for i, tensor_exp in enumerate(tensors_exp_map):
                self.assertEqual(tensors_exp_batch[i, ...], tensor_exp)

        # small batch of matrices
        run_test(3, 2, 2)
        run_test(3, 3, 3)
        run_test(3, 4, 4)
        run_test(3, 5, 5)

        # large batch of matrices
        run_test(3, 3, 2, 2)
        run_test(3, 3, 3, 3)
        run_test(3, 3, 4, 4)
        run_test(3, 3, 5, 5)

    @skipCUDAIfNoMagma
    @skipCPUIfNoLapack
    @dtypes(torch.float, torch.double, torch.cfloat, torch.cdouble)
    def test_linalg_matrix_exp_compare_with_taylor(self, device, dtype):

        def normalize_to_1_operator_norm(sample, desired_norm):
            sample_norm, _ = sample.abs().sum(-2).max(-1)
            sample_to_1_norm = sample / sample_norm.unsqueeze(-1).unsqueeze(-1)
            return sample_to_1_norm * desired_norm

        def gen_good_cond_number_matrices(*n):
            """
            Generates a diagonally-domimant matrix
            with the eigenvalues centered at 1
            and the radii at most (n[-1] - 1) / (n[-2] ** 2)
            """
            identity = torch.eye(n[-2], n[-1], dtype=dtype, device=device).expand(*n)
            x = torch.rand(*n, dtype=dtype, device=device) / (n[-1] ** 2)
            x = (x - x * identity) + identity
            return x

        def get_taylor_approximation(a, deg):
            a_ = a.cpu().numpy()
            identity = torch.eye(a.size(-2), a.size(-1), dtype=dtype, device=device).expand_as(a)
            res = identity.cpu().numpy()
            taylor_term = identity.cpu().numpy()

            for i in range(1, deg + 1):
                taylor_term = np.matmul(a_, taylor_term) / i
                res = res + taylor_term

            return res

        def scale_square(a, deg):
            if a.abs().pow(2).sum().sqrt() < 1.0:
                return get_taylor_approximation(a, 12)
            else:
                s = int(torch.log2(a.abs().pow(2).sum().sqrt()).ceil().item())
                b = a / (2 ** s)
                b = get_taylor_approximation(b, 18)
                for _ in range(s):
                    b = np.matmul(b, b)
                return torch.from_numpy(b).to(a.device)

        def run_test(*n):
            degs = [1, 2, 4, 8, 12, 18]
            if dtype == torch.float:
                thetas = [
                    1.192092800768788e-07,  # deg 1
                    5.978858893805233e-04,  # deg 2
                    5.116619363445086e-02,  # deg 4
                    5.800524627688768e-01,  # deg 8
                    1.461661507209034e+00,  # deg 12
                    3.010066362817634e+00   # deg 18
                ]
            else:  # if torch.double
                thetas = [
                    2.220446049250313e-16,  # deg 1
                    2.580956802971767e-08,  # deg 2
                    3.397168839976962e-04,  # deg 4
                    4.991228871115323e-02,  # deg 8
                    2.996158913811580e-01,  # deg 12
                    1.090863719290036e+00   # deg 18
                ]

            # generate norms to test different degree expansions
            sample_norms = []
            for i in range(len(thetas) - 1):
                sample_norms.append(0.5 * (thetas[i] + thetas[i + 1]))
            sample_norms = [thetas[0] / 2] + sample_norms + [thetas[-1] * 2]
            degs = [degs[0]] + degs

            for sample_norm, deg in zip(sample_norms, degs):
                x = gen_good_cond_number_matrices(*n)
                x = normalize_to_1_operator_norm(x, sample_norm)

                mexp = torch.linalg.matrix_exp(x)
                mexp_taylor = scale_square(x, deg)

                self.assertEqual(mexp, mexp_taylor, atol=1e-2, rtol=0.0)

        # single matrix
        run_test(2, 2)
        run_test(3, 3)
        run_test(4, 4)
        run_test(5, 5)

        # small batch of matrices
        run_test(3, 2, 2)
        run_test(3, 3, 3)
        run_test(3, 4, 4)
        run_test(3, 5, 5)

        # large batch of matrices
        run_test(3, 3, 2, 2)
        run_test(3, 3, 3, 3)
        run_test(3, 3, 4, 4)
        run_test(3, 3, 5, 5)

    @skipCUDAIfNoMagma
    @skipCPUIfNoLapack
    @dtypes(*floating_and_complex_types())
    @precisionOverride({torch.float32: 1e-3, torch.complex64: 1e-3,
                        torch.float64: 1e-8, torch.complex128: 1e-8})
    def test_slogdet(self, device, dtype):
        from torch.testing._internal.common_utils import (random_hermitian_matrix, random_hermitian_psd_matrix,
                                                          random_hermitian_pd_matrix, random_square_matrix_of_rank)

        # mat_chars denotes matrix characteristics
        # possible values are: hermitian, hermitian_psd, hermitian_pd, singular, non_singular
        def run_test(matsize, batchdims, mat_chars):
            num_matrices = np.prod(batchdims)
            list_of_matrices = []
            if num_matrices != 0:
                for idx in range(num_matrices):
                    mat_type = idx % len(mat_chars)
                    if mat_chars[mat_type] == 'hermitian':
                        list_of_matrices.append(random_hermitian_matrix(matsize, dtype=dtype, device=device))
                    elif mat_chars[mat_type] == 'hermitian_psd':
                        list_of_matrices.append(random_hermitian_psd_matrix(matsize, dtype=dtype, device=device))
                    elif mat_chars[mat_type] == 'hermitian_pd':
                        list_of_matrices.append(random_hermitian_pd_matrix(matsize, dtype=dtype, device=device))
                    elif mat_chars[mat_type] == 'singular':
                        list_of_matrices.append(torch.ones(matsize, matsize, dtype=dtype, device=device))
                    elif mat_chars[mat_type] == 'non_singular':
                        list_of_matrices.append(random_square_matrix_of_rank(matsize, matsize, dtype=dtype, device=device))
                full_tensor = torch.stack(list_of_matrices, dim=0).reshape(batchdims + (matsize, matsize))
            else:
                full_tensor = torch.randn(*batchdims, matsize, matsize, dtype=dtype, device=device)

            actual_value = torch.linalg.slogdet(full_tensor)
            expected_value = np.linalg.slogdet(full_tensor.cpu().numpy())
            self.assertEqual(expected_value[0], actual_value[0], atol=self.precision, rtol=self.precision)
            self.assertEqual(expected_value[1], actual_value[1], atol=self.precision, rtol=self.precision)

            # test out=variant
            sign_out = torch.empty_like(actual_value[0])
            logabsdet_out = torch.empty_like(actual_value[1])
            ans = torch.linalg.slogdet(full_tensor, out=(sign_out, logabsdet_out))
            self.assertEqual(ans[0], sign_out)
            self.assertEqual(ans[1], logabsdet_out)
            self.assertEqual(sign_out, actual_value[0])
            self.assertEqual(logabsdet_out, actual_value[1])

        for matsize, batchdims in itertools.product([0, 3, 5], [(0,), (3,), (5, 3)]):
            run_test(matsize, batchdims, mat_chars=['hermitian_pd'])
            run_test(matsize, batchdims, mat_chars=['singular'])
            run_test(matsize, batchdims, mat_chars=['non_singular'])
            run_test(matsize, batchdims, mat_chars=['hermitian', 'hermitian_pd', 'hermitian_psd'])
            run_test(matsize, batchdims, mat_chars=['singular', 'non_singular'])

    @skipCUDAIfNoMagma
    @skipCPUIfNoLapack
    @dtypes(*floating_and_complex_types())
    def test_slogdet_errors_and_warnings(self, device, dtype):
        # slogdet requires the input to be a square matrix or batch of square matrices
        a = torch.randn(2, 3, device=device, dtype=dtype)
        with self.assertRaisesRegex(RuntimeError, r'must be batches of square matrices'):
            torch.linalg.slogdet(a)

        # slogdet requires the input to be at least 2 dimensional tensor
        a = torch.randn(2, device=device, dtype=dtype)
        with self.assertRaisesRegex(RuntimeError, r'must have at least 2 dimensions'):
            torch.linalg.slogdet(a)

        # slogdet requires the input to be of float, double, cfloat or cdouble types
        a = torch.randn(2, 2, device=device, dtype=torch.bfloat16)
        with self.assertRaisesRegex(RuntimeError, r'of float, double, cfloat or cdouble types'):
            torch.linalg.slogdet(a)

        # if non-empty out tensor with wrong shape is passed a warning is given
        a = torch.randn(2, 3, 3, device=device, dtype=dtype)
        sign_out = torch.empty(1, device=device, dtype=dtype)
        real_dtype = a.real.dtype if dtype.is_complex else dtype
        logabsdet_out = torch.empty(1, device=device, dtype=real_dtype)
        with warnings.catch_warnings(record=True) as w:
            # Trigger warning
            torch.linalg.slogdet(a, out=(sign_out, logabsdet_out))
            # Check warning occurs
            self.assertEqual(len(w), 1)
            self.assertTrue("An output with one or more elements was resized" in str(w[-1].message))

        # dtypes should be safely castable
        sign_out = torch.empty_like(a).to(torch.int)
        logabsdet_out = torch.empty_like(a).to(torch.int)
        with self.assertRaisesRegex(RuntimeError, "but got sign with dtype Int"):
            torch.linalg.slogdet(a, out=(sign_out, logabsdet_out))

        sign_out = torch.empty(0, device=device, dtype=dtype)
        with self.assertRaisesRegex(RuntimeError, "but got logabsdet with dtype Int"):
            torch.linalg.slogdet(a, out=(sign_out, logabsdet_out))

        # device should match
        if torch.cuda.is_available():
            wrong_device = 'cpu' if self.device_type != 'cpu' else 'cuda'
            sign_out = torch.empty(0, device=wrong_device, dtype=dtype)
            logabsdet_out = torch.empty(0, device=wrong_device, dtype=real_dtype)
            with self.assertRaisesRegex(RuntimeError, "tensors to be on the same device"):
                torch.linalg.slogdet(a, out=(sign_out, logabsdet_out))

    @skipCUDAIf(torch.version.cuda is not None
                and torch.version.cuda.split(".") < ["11", "3"], "There's a bug in cuSOLVER < 11.3")
    @skipCUDAIfNoMagmaAndNoCusolver
    @skipCPUIfNoLapack
    @dtypes(torch.double)
    def test_det_logdet_slogdet(self, device, dtype):
        def reference_slogdet(M):
            sdet, logabsdet = np.linalg.slogdet(M.detach().cpu().numpy())
            return M.new_tensor(sdet), M.new_tensor(logabsdet)

        def test_single_det(M, target, desc):
            target_sdet, target_logabsdet = target

            det = M.det()
            logdet = M.logdet()
            sdet, logabsdet = M.slogdet()
            linalg_sdet, linalg_logabsdet = torch.linalg.slogdet(M)

            # Test det
            self.assertEqual(det, target_sdet * target_logabsdet.exp(),
                             atol=1e-6, rtol=0, msg='{} (det)'.format(desc))

            # Test slogdet
            # Compare the overall value rather than individual parts because of
            # precision issues when det is near zero.
            self.assertEqual(sdet * logabsdet.exp(), target_sdet * target_logabsdet.exp(),
                             atol=1e-6, rtol=0, msg='{} (slogdet)'.format(desc))
            self.assertEqual(linalg_sdet * linalg_logabsdet.exp(), target_sdet * target_logabsdet.exp(),
                             atol=1e-6, rtol=0, msg='{} (linalg_slogdet)'.format(desc))

            # Test logdet
            # Compare logdet against our own pytorch slogdet because they should
            # be consistent, while it may behave slightly differently with other
            # slogdet implementations when det is near zero due to precision
            # issues.
            if sdet.item() < 0:
                self.assertTrue(logdet.item() != logdet.item(), '{} (logdet negative case)'.format(desc))
            else:
                self.assertEqual(logdet.exp(), target_logabsdet.exp(),
                                 atol=1e-6, rtol=0, msg='{} (logdet non-negative case)'.format(desc))

        eye = torch.eye(5, dtype=dtype, device=device)
        test_single_det(eye, (torch.ones((), dtype=dtype, device=device), torch.zeros((), dtype=dtype, device=device)), 'identity')
        # Testing bug in #34061 (https://github.com/pytorch/pytorch/issues/34061)
        for n in range(250, 551, 100):
            mat = torch.randn(n, n, dtype=dtype, device=device)
            q, _ = torch.qr(mat)
            ref_det, ref_logabsdet = reference_slogdet(q)
            test_single_det(q, (ref_det, ref_logabsdet), 'orthogonal')

        def test(M):
            assert M.size(0) >= 5, 'this helper fn assumes M to be at least 5x5'
            M = M.to(device)

            ref_M_sdet, ref_M_logabsdet = reference_slogdet(M)

            test_single_det(M, (ref_M_sdet, ref_M_logabsdet), 'basic')
            if ref_M_logabsdet.exp().item() >= 1e-6:  # skip singular
                M_inv = M.inverse()
                test_single_det(M_inv, reference_slogdet(M_inv), 'inverse')

            test_single_det(M, (ref_M_sdet, ref_M_logabsdet), 'transpose')

            for x in [0, 2, 4]:
                for scale in [-2, -0.1, 0, 10]:
                    if scale > 0:
                        target = ref_M_sdet, ref_M_logabsdet + math.log(scale)
                    elif scale == 0:
                        target = torch.zeros_like(ref_M_sdet), torch.full_like(ref_M_logabsdet, -inf)
                    else:
                        target = ref_M_sdet.neg(), ref_M_logabsdet + math.log(-scale)

                    # dim 0
                    M_clone = M.clone()
                    M_clone[:, x] *= scale
                    test_single_det(M_clone, target, 'scale a row')
                    # dim 1
                    M_clone = M.clone()
                    M_clone[x, :] *= scale
                    test_single_det(M_clone, target, 'scale a column')

            for x1, x2 in [(0, 3), (4, 1), (3, 2)]:
                assert x1 != x2, 'x1 and x2 needs to be different for this test'
                target = torch.zeros_like(ref_M_sdet), torch.full_like(ref_M_logabsdet, -inf)
                # dim 0
                M_clone = M.clone()
                M_clone[:, x2] = M_clone[:, x1]
                test_single_det(M_clone, target, 'two rows are same')
                # dim 1
                M_clone = M.clone()
                M_clone[x2, :] = M_clone[x1, :]
                test_single_det(M_clone, target, 'two columns are same')

                for scale1, scale2 in [(0.3, -1), (0, 2), (10, 0.1)]:
                    det_scale = scale1 * scale2 * -1
                    if det_scale > 0:
                        target = ref_M_sdet, ref_M_logabsdet + math.log(det_scale)
                    elif det_scale == 0:
                        target = torch.zeros_like(ref_M_sdet), torch.full_like(ref_M_logabsdet, -inf)
                    else:
                        target = ref_M_sdet.neg(), ref_M_logabsdet + math.log(-det_scale)

                    # dim 0
                    M_clone = M.clone()
                    t = M_clone[:, x1] * scale1
                    M_clone[:, x1] += M_clone[:, x2] * scale2
                    M_clone[:, x2] = t
                    test_single_det(M_clone, target, 'exchanging rows')
                    # dim 1
                    M_clone = M.clone()
                    t = M_clone[x1, :] * scale1
                    M_clone[x1, :] += M_clone[x2, :] * scale2
                    M_clone[x2, :] = t
                    test_single_det(M_clone, target, 'exchanging columns')

        def get_random_mat_scale(n):
            # For matrices with values i.i.d. with 0 mean, unit variance, and
            # subexponential tail, we have:
            #   E[log det(A^2)] \approx log((n-1)!)
            #
            # Notice:
            #   log Var[det(A)] = log E[det(A^2)] >= E[log det(A^2)]
            #
            # So:
            #   stddev[det(A)] >= sqrt( (n-1)! )
            #
            # We use this as an intuitive guideline to scale random generated
            # matrices so our closeness tests can work more robustly:
            #   scale by sqrt( (n-1)! )^(-1/n) = ( (n-1)! )^(-1/(2n))
            #
            # source: https://arxiv.org/pdf/1112.0752.pdf

            # TODO: technically we need subexponential distn for this to hold,
            #       but we mostly use gaussian entries below. Consider switching
            #       to Chi-sq if this turns out not stable enough, since Chi-sq
            #       is easy enough to sample from.
            return math.factorial(n - 1) ** (-1.0 / (2 * n))

        for n in [5, 10, 25]:
            scale = get_random_mat_scale(n)
            test(torch.randn(n, n, dtype=dtype, device=device) * scale)
            r = torch.randn(n, n, dtype=dtype, device=device) * scale
            # symmetric psd
            test(r.mm(r.t()))
            # symmetric pd
            r = torch.randn(n, n, dtype=dtype, device=device) * scale
            test(r.mm(r.t()) + torch.eye(n, dtype=dtype, device=device) * 1e-6)
            # symmetric
            r = torch.randn(n, n, dtype=dtype, device=device) * scale
            for i in range(n):
                for j in range(i):
                    r[i, j] = r[j, i]
            test(r)
            # non-contiguous
            test((torch.randn(n, n, n + 1, dtype=dtype, device=device) * scale)[:, 2, 1:])
            # det = 0
            r = torch.randn(n, n, dtype=dtype, device=device) * scale
            u, s, v = r.svd()
            if reference_slogdet(u)[0] < 0:
                u = -u
            if reference_slogdet(v)[0] < 0:
                v = -v
            s[0] *= -1
            s[-1] = 0
            test(u.mm(s.diag()).mm(v))

        # Small values to test numerical stability. Note that we don't scale
        # this matrix.
        r = torch.randn(512, 512, dtype=dtype, device=device)
        u, s, v = r.svd()
        s.fill_(1. / (100 * s.numel()))
        test(u.mm(s.diag()).mm(v))

    @skipCUDAIfNoMagma
    @skipCPUIfNoLapack
    @dtypes(torch.double)
    def test_det_logdet_slogdet_batched(self, device, dtype):
        from torch.testing._internal.common_utils import (random_symmetric_matrix, random_symmetric_psd_matrix,
                                                          random_symmetric_pd_matrix, random_square_matrix_of_rank)

        # mat_chars denotes matrix characteristics
        # possible values are: sym, sym_psd, sym_pd, sing, non_sym
        def run_test(matsize, batchdims, mat_chars):
            num_matrices = reduce(lambda x, y: x * y, batchdims, 1)
            list_of_matrices = []

            for idx in range(num_matrices):
                mat_type = idx % len(mat_chars)
                if mat_chars[mat_type] == 'sym':
                    list_of_matrices.append(random_symmetric_matrix(matsize, dtype=dtype, device=device))
                elif mat_chars[mat_type] == 'sym_psd':
                    list_of_matrices.append(random_symmetric_psd_matrix(matsize, dtype=dtype, device=device))
                elif mat_chars[mat_type] == 'sym_pd':
                    list_of_matrices.append(random_symmetric_pd_matrix(matsize, dtype=dtype, device=device))
                elif mat_chars[mat_type] == 'sing':
                    list_of_matrices.append(torch.ones(matsize, matsize, dtype=dtype, device=device))
                elif mat_chars[mat_type] == 'non_sing':
                    list_of_matrices.append(random_square_matrix_of_rank(matsize, matsize, dtype=dtype, device=device))
            full_tensor = torch.stack(list_of_matrices, dim=0).reshape(batchdims + (matsize, matsize))
            # Scaling adapted from `get_random_mat_scale` in _test_det_logdet_slogdet
            full_tensor *= (math.factorial(matsize - 1) ** (-1.0 / (2 * matsize)))

            for fn in [torch.det, torch.logdet, torch.slogdet, torch.linalg.slogdet]:
                expected_value = []
                actual_value = fn(full_tensor)
                for full_idx in itertools.product(*map(lambda x: list(range(x)), batchdims)):
                    expected_value.append(fn(full_tensor[full_idx]))

                if fn == torch.slogdet or fn == torch.linalg.slogdet:
                    sign_value = torch.stack([tup[0] for tup in expected_value], dim=0).reshape(batchdims)
                    expected_value = torch.stack([tup[1] for tup in expected_value], dim=0).reshape(batchdims)
                    self.assertEqual(sign_value, actual_value[0])
                    self.assertEqual(expected_value, actual_value[1])
                else:
                    expected_value = torch.stack(expected_value, dim=0).reshape(batchdims)
                    self.assertEqual(actual_value, expected_value)

        for matsize, batchdims in itertools.product([3, 5], [(3,), (5, 3)]):
            run_test(matsize, batchdims, mat_chars=['sym_pd'])
            run_test(matsize, batchdims, mat_chars=['sing'])
            run_test(matsize, batchdims, mat_chars=['non_sing'])
            run_test(matsize, batchdims, mat_chars=['sym', 'sym_pd', 'sym_psd'])
            run_test(matsize, batchdims, mat_chars=['sing', 'non_sing'])

    @skipCUDAIfNoMagma
    @skipCPUIfNoLapack
    @dtypes(*floating_and_complex_types())
    def test_cholesky_inverse(self, device, dtype):
        from torch.testing._internal.common_utils import random_hermitian_pd_matrix

        def run_test(shape, batch, upper, contiguous):
            A = random_hermitian_pd_matrix(shape, *batch, dtype=dtype, device=device)
            if A.numel() > 0 and not contiguous:
                A = A.mT
                self.assertFalse(A.is_contiguous())
            L = torch.linalg.cholesky(A)
            expected_inverse = torch.inverse(A)
            L = L.mH if upper else L
            actual_inverse = torch.cholesky_inverse(L, upper)
            self.assertEqual(actual_inverse, expected_inverse)

        shapes = (0, 3, 5)
        batches = ((), (0,), (3, ), (2, 2))
        for shape, batch, upper, contiguous in list(itertools.product(shapes, batches, (True, False), (True, False))):
            run_test(shape, batch, upper, contiguous)

        # check the out= variant
        A = random_hermitian_pd_matrix(3, 2, dtype=dtype, device=device)
        L = torch.linalg.cholesky(A)

        # There are two code paths currently for the out= variant
        # 1. When 'out' tensor is in Fortran (column-major) memory format
        # then the fast route is taken and the storage is reused directly in the computations
        # 2. When 'out' tensor is not in Fortran format then a temporary tensor is allocated internally
        # and the result is copied from the temporary tensor to 'out' tensor

        # This test checks the first code path
        out = torch.empty_like(A)
        out_t = out.mT.clone(memory_format=torch.contiguous_format)
        out = out_t.mT
        ans = torch.cholesky_inverse(L, out=out)
        self.assertEqual(ans, out)
        expected = torch.inverse(A)
        self.assertEqual(expected, out)

        # This test checks the second code path
        out = torch.empty_like(A)
        ans = torch.cholesky_inverse(L, out=out)
        self.assertEqual(ans, out)
        expected = torch.inverse(A)
        self.assertEqual(expected, out)

    @skipCUDAIfNoMagma
    @skipCPUIfNoLapack
    @dtypes(*floating_and_complex_types())
    def test_cholesky_inverse_errors_and_warnings(self, device, dtype):
        # cholesky_inverse requires the input to be at least 2 dimensional tensor
        a = torch.randn(2, device=device, dtype=dtype)
        with self.assertRaisesRegex(RuntimeError, "must have at least 2 dimensions"):
            torch.cholesky_inverse(a)

        # cholesky_inverse requires a square matrix
        a = torch.randn(2, 3, device=device, dtype=dtype)
        with self.assertRaisesRegex(RuntimeError, "must be batches of square matrices"):
            torch.cholesky_inverse(a)

        # if non-empty out tensor with wrong shape is passed a warning is given
        a = torch.randn(3, 3, device=device, dtype=dtype)
        out = torch.empty(2, 3, device=device, dtype=dtype)
        with warnings.catch_warnings(record=True) as w:
            # Trigger warning
            torch.cholesky_inverse(a, out=out)
            # Check warning occurs
            self.assertEqual(len(w), 1)
            self.assertTrue("An output with one or more elements was resized" in str(w[-1].message))

        # dtypes should be safely castable
        out = torch.empty(*a.shape, dtype=torch.int, device=device)
        with self.assertRaisesRegex(RuntimeError, "but got result with dtype Int"):
            torch.cholesky_inverse(a, out=out)

        # device should match
        if torch.cuda.is_available():
            wrong_device = 'cpu' if self.device_type != 'cpu' else 'cuda'
            out = torch.empty(0, device=wrong_device, dtype=dtype)
            with self.assertRaisesRegex(RuntimeError, "Expected all tensors to be on the same device"):
                torch.cholesky_inverse(a, out=out)

        # cholesky_inverse raises an error for invalid inputs on CPU
        # for example if at least one diagonal element is zero
        a = torch.randn(3, 3, device=device, dtype=dtype)
        a[1, 1] = 0
        if self.device_type == 'cpu':
            with self.assertRaisesRegex(torch.linalg.LinAlgError, r"cholesky_inverse: The diagonal element 2 is zero"):
                torch.cholesky_inverse(a)
        # cholesky_inverse on GPU does not raise an error for this case
        elif self.device_type == 'cuda':
            out = torch.cholesky_inverse(a)
            self.assertTrue(out.isinf().any() or out.isnan().any())

    def _select_broadcastable_dims(self, dims_full=None):
        # select full dimensionality
        if dims_full is None:
            dims_full = []
            ndims = random.randint(1, 4)
            dims_full = [random.randint(1, 8) for _ in range(ndims)]
        else:
            ndims = len(dims_full)

        # select actual dimensions for ops:
        # larger: full ndims, individual sizes may be reduced
        # smaller: possibly reduced ndims, sizes may be reduced
        smaller_ndims = random.randint(1, ndims)
        dims_small = []
        dims_large = []
        for i in range(ndims - 1, -1, -1):
            j = random.randint(1, 3)
            if j == 1:  # no reduced singleton dimension
                ds = dims_full[i]
                dl = dims_full[i]
            elif j == 2:  # larger may have reduced singleton dimension
                ds = dims_full[i]
                dl = 1 if len(dims_small) < smaller_ndims else dims_full[i]
            elif j == 3:  # smaller may have reduced singleton dimension
                ds = 1
                dl = dims_full[i]
            dims_large = [dl] + dims_large
            if len(dims_small) < smaller_ndims:
                dims_small = [ds] + dims_small
        return (dims_small, dims_large, dims_full)

    def test_broadcast_fused_matmul(self, device):
        fns = ["baddbmm", "addbmm", "addmm", "addmv", "addr"]

        for fn in fns:
            batch_dim = random.randint(1, 8)
            n_dim = random.randint(1, 8)
            m_dim = random.randint(1, 8)
            p_dim = random.randint(1, 8)

            def dims_full_for_fn():
                if fn == "baddbmm":
                    return ([batch_dim, n_dim, p_dim], [batch_dim, n_dim, m_dim], [batch_dim, m_dim, p_dim])
                elif fn == "addbmm":
                    return ([n_dim, p_dim], [batch_dim, n_dim, m_dim], [batch_dim, m_dim, p_dim])
                elif fn == "addmm":
                    return ([n_dim, p_dim], [n_dim, m_dim], [m_dim, p_dim])
                elif fn == "addmv":
                    return ([n_dim], [n_dim, m_dim], [m_dim])
                elif fn == "addr":
                    return ([n_dim, m_dim], [n_dim], [m_dim])
                else:
                    raise AssertionError("unknown function")

            (t0_dims_full, t1_dims, t2_dims) = dims_full_for_fn()
            (t0_dims_small, _, _) = self._select_broadcastable_dims(t0_dims_full)

            t0_small = torch.randn(*t0_dims_small, device=device).float()
            t1 = torch.randn(*t1_dims, device=device).float()
            t2 = torch.randn(*t2_dims, device=device).float()

            t0_full = t0_small.expand(*t0_dims_full).to(device)

            fntorch = getattr(torch, fn)
            r0 = fntorch(t0_small, t1, t2)
            r1 = fntorch(t0_full, t1, t2)
            self.assertEqual(r0, r1)

    @tf32_on_and_off(0.001)
    def test_broadcast_batched_matmul(self, device):
        n_dim = random.randint(1, 8)
        m_dim = random.randint(1, 8)
        p_dim = random.randint(1, 8)
        full_batch_dims = [random.randint(1, 3) for i in range(random.randint(1, 3))]
        (batch_dims_small, _, _) = self._select_broadcastable_dims(full_batch_dims)

        def verify_batched_matmul(full_lhs, one_dimensional):
            if not one_dimensional:
                lhs_dims = [n_dim, m_dim]
                rhs_dims = [m_dim, p_dim]
                result_dims = [n_dim, p_dim]
            else:
                lhs_dims = [n_dim, m_dim] if full_lhs else [m_dim]
                rhs_dims = [m_dim, p_dim] if not full_lhs else [m_dim]
                result_dims = [n_dim] if full_lhs else [p_dim]

            lhs_mat_dims = lhs_dims if len(lhs_dims) != 1 else [1, m_dim]
            rhs_mat_dims = rhs_dims if len(rhs_dims) != 1 else [m_dim, 1]
            full_mat_dims = lhs_mat_dims if full_lhs else rhs_mat_dims
            dim0_dims = rhs_dims if full_lhs else lhs_dims
            small_dims = batch_dims_small + (rhs_mat_dims if full_lhs else lhs_mat_dims)

            small = torch.randn(*(small_dims), device=device).float()
            dim0 = torch.randn(*(dim0_dims), device=device).float()
            full = torch.randn(*(full_batch_dims + full_mat_dims), device=device).float()
            if not one_dimensional:
                (lhsTensors, rhsTensors) = ((full,), (small, dim0)) if full_lhs else ((small, dim0), (full,))
            else:
                (lhsTensors, rhsTensors) = ((full,), (dim0,)) if full_lhs else ((dim0,), (full,))

            def maybe_squeeze_result(l, r, result):
                if len(lhs_dims) == 1 and l.dim() != 1:
                    return result.squeeze(-2)
                elif len(rhs_dims) == 1 and r.dim() != 1:
                    return result.squeeze(-1)
                else:
                    return result

            for lhs in lhsTensors:
                lhs_expanded = lhs.expand(*(torch.Size(full_batch_dims) + torch.Size(lhs_mat_dims)))
                lhs_expanded_matmul_fn = lhs_expanded.matmul
                for rhs in rhsTensors:
                    rhs_expanded = ((rhs if len(rhs_dims) != 1 else rhs.unsqueeze(-1)).
                                    expand(*(torch.Size(full_batch_dims) + torch.Size(rhs_mat_dims))))
                    truth = maybe_squeeze_result(lhs_expanded, rhs_expanded, lhs_expanded_matmul_fn(rhs_expanded))
                    for l in (lhs, lhs_expanded):
                        for r in (rhs, rhs_expanded):
                            l_matmul_fn = l.matmul
                            result = maybe_squeeze_result(l, r, l_matmul_fn(r))
                            self.assertEqual(truth, result)
                            # test torch.matmul function as well
                            torch_result = maybe_squeeze_result(l, r, torch.matmul(l, r))
                            self.assertEqual(truth, torch_result)
                            # test torch.matmul with out
                            out = torch.zeros_like(torch_result)
                            torch.matmul(l, r, out=out)
                            self.assertEqual(truth, maybe_squeeze_result(l, r, out))

                # compare to bmm
                bmm_result = (torch.bmm(lhs_expanded.contiguous().view(-1, *lhs_mat_dims),
                                        rhs_expanded.contiguous().view(-1, *rhs_mat_dims)))
                self.assertEqual(truth.view(-1, *result_dims), bmm_result.view(-1, *result_dims))

        for indices in itertools.product((True, False), repeat=2):
            verify_batched_matmul(*indices)

    def lu_solve_test_helper(self, A_dims, b_dims, pivot, device, dtype):
        make_fullrank = make_fullrank_matrices_with_distinct_singular_values
        make_A = partial(make_fullrank, device=device, dtype=dtype)

        b = torch.randn(*b_dims, dtype=dtype, device=device)
        A = make_A(*A_dims)
        LU_data, LU_pivots, info = torch.lu(A, get_infos=True, pivot=pivot)
        self.assertEqual(info, torch.zeros_like(info))
        return b, A, LU_data, LU_pivots

    @skipCPUIfNoLapack
    @skipCUDAIfNoMagma
    @dtypes(*floating_and_complex_types())
    @precisionOverride({torch.float32: 1e-3, torch.complex64: 1e-3,
                        torch.float64: 1e-8, torch.complex128: 1e-8})
    def test_lu_solve(self, device, dtype):
        def sub_test(pivot):
            for k, n in zip([2, 3, 5], [3, 5, 7]):
                b, A, LU_data, LU_pivots = self.lu_solve_test_helper((n, n), (n, k), pivot, device, dtype)
                x = torch.lu_solve(b, LU_data, LU_pivots)
                self.assertEqual(b, np.matmul(A.cpu(), x.cpu()))

        sub_test(True)
        if self.device_type == 'cuda':
            sub_test(False)

    @skipCUDAIfNoMagma
    @skipCPUIfNoLapack
    @dtypes(*floating_and_complex_types())
    @precisionOverride({torch.float32: 1e-3, torch.complex64: 1e-3,
                        torch.float64: 1e-8, torch.complex128: 1e-8})
    def test_lu_solve_batched(self, device, dtype):
        def sub_test(pivot):
            def lu_solve_batch_test_helper(A_dims, b_dims, pivot):
                b, A, LU_data, LU_pivots = self.lu_solve_test_helper(A_dims, b_dims, pivot, device, dtype)
                x_exp_list = []
                for i in range(b_dims[0]):
                    x_exp_list.append(torch.lu_solve(b[i], LU_data[i], LU_pivots[i]))
                x_exp = torch.stack(x_exp_list)  # Stacked output
                x_act = torch.lu_solve(b, LU_data, LU_pivots)  # Actual output
                self.assertEqual(x_exp, x_act)  # Equality check
                Ax = np.matmul(A.cpu(), x_act.cpu())
                self.assertEqual(b, Ax)

            for batchsize in [1, 3, 4]:
                lu_solve_batch_test_helper((batchsize, 5, 5), (batchsize, 5, 10), pivot)

        # Tests tensors with 0 elements
        b = torch.randn(3, 0, 3, dtype=dtype, device=device)
        A = torch.randn(3, 0, 0, dtype=dtype, device=device)
        LU_data, LU_pivots = torch.lu(A)
        self.assertEqual(torch.empty_like(b), b.lu_solve(LU_data, LU_pivots))

        sub_test(True)
        if self.device_type == 'cuda':
            sub_test(False)

    @slowTest
    @skipCUDAIfNoMagma
    @skipCPUIfNoLapack
    @dtypes(*floating_and_complex_types())
    def test_lu_solve_batched_many_batches(self, device, dtype):
        def run_test(A_dims, b_dims):
            b, A, LU_data, LU_pivots = self.lu_solve_test_helper(A_dims, b_dims, True, device, dtype)
            x = torch.lu_solve(b, LU_data, LU_pivots)
            Ax = torch.matmul(A, x)
            self.assertEqual(Ax, b.expand_as(Ax))

        run_test((65536, 5, 5), (65536, 5, 10))
        run_test((262144, 5, 5), (262144, 5, 10))

    @skipCUDAIfNoMagma
    @skipCPUIfNoLapack
    @dtypes(*floating_and_complex_types())
    def test_lu_solve_batched_broadcasting(self, device, dtype):
        make_fullrank = make_fullrank_matrices_with_distinct_singular_values
        make_A = partial(make_fullrank, device=device, dtype=dtype)

        def run_test(A_dims, b_dims, pivot=True):
            A_matrix_size = A_dims[-1]
            A_batch_dims = A_dims[:-2]
            A = make_A(*A_batch_dims, A_matrix_size, A_matrix_size)
            b = make_tensor(b_dims, dtype=dtype, device=device)
            x_exp = np.linalg.solve(A.cpu(), b.cpu())
            LU_data, LU_pivots = torch.lu(A, pivot=pivot)
            x = torch.lu_solve(b, LU_data, LU_pivots)
            self.assertEqual(x, x_exp)

        # test against numpy.linalg.solve
        run_test((2, 1, 3, 4, 4), (2, 1, 3, 4, 6))  # no broadcasting
        run_test((2, 1, 3, 4, 4), (4, 6))  # broadcasting b
        run_test((4, 4), (2, 1, 3, 4, 2))  # broadcasting A
        run_test((1, 3, 1, 4, 4), (2, 1, 3, 4, 5))  # broadcasting A & b

    @onlyCUDA
    @skipCUDAIfNoMagma
    @dtypes(*floating_and_complex_types())
    # this tests https://github.com/pytorch/pytorch/issues/36921
    def test_lu_solve_large_matrices(self, device, dtype):
        def run_test(A_dims, b_dims):
            b, A, LU_data, LU_pivots = self.lu_solve_test_helper(A_dims, b_dims, True, device, dtype)
            x = torch.lu_solve(b, LU_data, LU_pivots)
            Ax = torch.matmul(A, x)
            self.assertEqual(Ax, b.expand_as(Ax))

        run_test((1, 1), (1, 1, 1025))

    @skipCUDAIfNoMagma
    @skipCPUIfNoLapack
    @dtypes(*floating_and_complex_types())
    def test_lu_solve_out_errors_and_warnings(self, device, dtype):
        # dtypes should be safely castable
        a = torch.eye(2, dtype=dtype, device=device)
        LU_data, LU_pivots = torch.lu(a, pivot=True)
        b = torch.randn(2, 1, dtype=dtype, device=device)
        out = torch.empty(0, dtype=torch.int, device=device)
        with self.assertRaisesRegex(RuntimeError, "but got result with dtype Int"):
            torch.lu_solve(b, LU_data, LU_pivots, out=out)

        # device should match
        if torch.cuda.is_available():
            wrong_device = 'cpu' if self.device_type != 'cpu' else 'cuda'
            out = torch.empty(0, dtype=dtype, device=wrong_device)
            with self.assertRaisesRegex(RuntimeError, "tensors to be on the same device"):
                torch.lu_solve(b, LU_data, LU_pivots, out=out)

        # if out tensor with wrong shape is passed a warning is given
        with warnings.catch_warnings(record=True) as w:
            out = torch.empty(1, dtype=dtype, device=device)
            # Trigger warning
            torch.lu_solve(b, LU_data, LU_pivots, out=out)
            # Check warning occurs
            self.assertEqual(len(w), 1)
            self.assertTrue("An output with one or more elements was resized" in str(w[-1].message))

    @precisionOverride({torch.float32: 1e-5, torch.complex64: 1e-5})
    @skipCUDAIfNoMagma
    @skipCPUIfNoLapack
    @dtypes(*floating_and_complex_types())
    def test_symeig(self, device, dtype):
        from torch.testing._internal.common_utils import random_hermitian_matrix

        def run_test(dims, eigenvectors, upper):
            x = random_hermitian_matrix(*dims, dtype=dtype, device=device)
            if dtype.is_complex:
                real_dtype = torch.float32 if dtype is torch.complex64 else torch.float64
            else:
                real_dtype = dtype
            oute = torch.empty(dims[1:] + dims[:1], dtype=real_dtype, device=device)
            outv = torch.empty(dims[1:] + dims[:1] * 2, dtype=dtype, device=device)
            torch.symeig(x, eigenvectors=eigenvectors, upper=upper, out=(oute, outv))

            if eigenvectors:
                outv_ = outv.cpu().numpy()
                x_recon = np.matmul(np.matmul(outv_, torch.diag_embed(oute.to(dtype)).cpu().numpy()),
                                    outv_.swapaxes(-2, -1).conj())
                self.assertEqual(x, x_recon, atol=1e-8, rtol=0, msg='Incorrect reconstruction using V @ diag(e) @ V.T')
            else:
                eigvals, _ = torch.symeig(x, eigenvectors=True, upper=upper)
                self.assertEqual(eigvals, oute, msg='Eigenvalues mismatch')
                self.assertEqual(torch.empty(0, device=device, dtype=dtype), outv, msg='Eigenvector matrix not empty')

            rese, resv = x.symeig(eigenvectors=eigenvectors, upper=upper)
            self.assertEqual(rese, oute, msg="outputs of symeig and symeig with out don't match")
            self.assertEqual(resv, outv, msg="outputs of symeig and symeig with out don't match")

            # test non-contiguous
            x = random_hermitian_matrix(*dims, dtype=dtype, device=device)
            n_dim = len(dims) + 1
            # Reverse the batch dimensions and the matrix dimensions and then concat them
            x = x.permute(tuple(range(n_dim - 3, -1, -1)) + (n_dim - 1, n_dim - 2))
            assert not x.is_contiguous(), "x is intentionally non-contiguous"
            rese, resv = torch.symeig(x, eigenvectors=eigenvectors, upper=upper)
            if eigenvectors:
                resv_ = resv.cpu().numpy()
                x_recon = np.matmul(np.matmul(resv_, torch.diag_embed(rese.to(dtype)).cpu().numpy()),
                                    resv_.swapaxes(-2, -1).conj())
                self.assertEqual(x, x_recon, atol=1e-8, rtol=0, msg='Incorrect reconstruction using V @ diag(e) @ V.T')
            else:
                eigvals, _ = torch.symeig(x, eigenvectors=True, upper=upper)
                self.assertEqual(eigvals, rese, msg='Eigenvalues mismatch')
                self.assertEqual(torch.empty(0, device=device, dtype=dtype), resv, msg='Eigenvector matrix not empty')

        batch_dims_set = [(), (3,), (3, 5), (5, 3, 5)]
        for batch_dims, eigenvectors, upper in itertools.product(batch_dims_set, (True, False), (True, False)):
            run_test((5,) + batch_dims, eigenvectors, upper)

    @skipCUDAIfNoMagma
    @skipCPUIfNoLapack
    @dtypes(*floating_and_complex_types())
    def test_symeig_out_errors_and_warnings(self, device, dtype):
        from torch.testing._internal.common_utils import random_hermitian_matrix

        # if non-empty out tensor with wrong shape is passed a warning is given
        a = random_hermitian_matrix(3, dtype=dtype, device=device)
        real_dtype = a.real.dtype if dtype.is_complex else dtype
        out_w = torch.empty(7, 7, dtype=real_dtype, device=device)
        out_v = torch.empty(7, 7, dtype=dtype, device=device)
        with warnings.catch_warnings(record=True) as w:
            # Trigger warning
            torch.symeig(a, out=(out_w, out_v))
            self.assertTrue("An output with one or more elements was resized" in str(w[-2].message))
            self.assertTrue("An output with one or more elements was resized" in str(w[-1].message))

        # dtypes should be safely castable
        out_w = torch.empty(0, dtype=real_dtype, device=device)
        out_v = torch.empty(0, dtype=torch.int, device=device)
        with self.assertRaisesRegex(RuntimeError, "but got eigenvectors with dtype Int"):
            torch.symeig(a, out=(out_w, out_v))

        out_w = torch.empty(0, dtype=torch.int, device=device)
        out_v = torch.empty(0, dtype=dtype, device=device)
        with self.assertRaisesRegex(RuntimeError, "but got eigenvalues with dtype Int"):
            torch.symeig(a, out=(out_w, out_v))

        # device should match
        if torch.cuda.is_available():
            wrong_device = 'cpu' if self.device_type != 'cpu' else 'cuda'
            out_w = torch.empty(0, device=wrong_device, dtype=dtype)
            out_v = torch.empty(0, device=device, dtype=dtype)
            with self.assertRaisesRegex(RuntimeError, "tensors to be on the same device"):
                torch.symeig(a, out=(out_w, out_v))
            out_w = torch.empty(0, device=device, dtype=dtype)
            out_v = torch.empty(0, device=wrong_device, dtype=dtype)
            with self.assertRaisesRegex(RuntimeError, "tensors to be on the same device"):
                torch.symeig(a, out=(out_w, out_v))

    @skipCUDAIfNoMagma
    @skipCPUIfNoLapack
    def test_pca_lowrank(self, device):
        from torch.testing._internal.common_utils import random_lowrank_matrix, random_sparse_matrix

        dtype = torch.double

        def run_subtest(guess_rank, actual_rank, matrix_size, batches, device, pca, **options):
            density = options.pop('density', 1)
            if isinstance(matrix_size, int):
                rows = columns = matrix_size
            else:
                rows, columns = matrix_size
            if density == 1:
                a_input = random_lowrank_matrix(actual_rank, rows, columns, *batches, device=device, dtype=dtype)
                a = a_input
            else:
                a_input = random_sparse_matrix(rows, columns, density, device=device, dtype=dtype)
                a = a_input.to_dense()

            u, s, v = pca(a_input, q=guess_rank, **options)

            self.assertEqual(s.shape[-1], guess_rank)
            self.assertEqual(u.shape[-2], rows)
            self.assertEqual(u.shape[-1], guess_rank)
            self.assertEqual(v.shape[-1], guess_rank)
            self.assertEqual(v.shape[-2], columns)

            A1 = u.matmul(s.diag_embed()).matmul(v.mT)
            ones_m1 = torch.ones(batches + (rows, 1), dtype=a.dtype, device=device)
            c = a.sum(axis=-2) / rows
            c = c.reshape(batches + (1, columns))
            A2 = a - ones_m1.matmul(c)
            self.assertEqual(A1, A2)

            if density == 1:
                # actual rank is known only for dense input
                detect_rank = (s.abs() > 1e-5).sum(axis=-1)
                self.assertEqual(actual_rank * torch.ones(batches, device=device, dtype=torch.int64), detect_rank)
                S = torch.linalg.svdvals(A2)
                self.assertEqual(s[..., :actual_rank], S[..., :actual_rank])

        all_batches = [(), (1,), (3,), (2, 3)]
        for actual_rank, size, all_batches in [
                (2, (17, 4), all_batches),
                (2, (100, 4), all_batches),
                (6, (100, 40), all_batches),
                (12, (1000, 1000), [()]),
        ]:
            for batches in all_batches:
                for guess_rank in [
                        actual_rank,
                        actual_rank + 2,
                        actual_rank + 6,
                ]:
                    if guess_rank <= min(*size):
                        run_subtest(guess_rank, actual_rank, size, batches, device, torch.pca_lowrank)
                        run_subtest(guess_rank, actual_rank, size[::-1], batches, device, torch.pca_lowrank)

        # sparse input
        for guess_rank, size in [
                (4, (17, 4)), (4, (4, 17)), (16, (17, 17)),
                (21, (100, 40)), (20, (40, 100)), (600, (1000, 1000))]:
            for density in [0.005, 0.1]:
                run_subtest(guess_rank, None, size, (), device, torch.pca_lowrank, density=density)

        # jitting support
        jitted = torch.jit.script(torch.pca_lowrank)
        guess_rank, actual_rank, size, batches = 2, 2, (17, 4), ()
        run_subtest(guess_rank, actual_rank, size, batches, device, jitted)

    # Ensure that nuclear_norm's out variant gives the same result as the non-out
    @onlyNativeDeviceTypes
    @skipCUDAIfNoMagma
    @skipCPUIfNoLapack
    @dtypes(torch.float32, torch.float64)
    def test_nuclear_norm_out(self, device, dtype):
        test_cases = [
            # input size, dim
            ((25, 25), None),
            ((25, 25), (0, 1)),
            ((25, 25), (1, 0)),
            ((25, 25, 25), (2, 0)),
            ((25, 25, 25), (0, 1)),
        ]
        for keepdim in [False, True]:
            for input_size, dim in test_cases:
                msg = f'input_size: {input_size}, dim: {dim}, keepdim: {keepdim}'
                x = torch.randn(*input_size, device=device, dtype=dtype)
                result_out = torch.empty(0, device=device, dtype=dtype)
                if dim is None:
                    result = torch.nuclear_norm(x, keepdim=keepdim)
                    torch.nuclear_norm(x, keepdim=keepdim, out=result_out)
                else:
                    result = torch.nuclear_norm(x, keepdim=keepdim, dim=dim)
                    torch.nuclear_norm(x, keepdim=keepdim, dim=dim, out=result_out)
                self.assertEqual(result, result_out, msg=msg)

    @skipCUDAIfNoMagma
    @skipCPUIfNoLapack
    @dtypes(*floating_and_complex_types())
    def test_geqrf(self, device, dtype):

        def run_test(shape):
            # numpy.linalg.qr with mode = 'raw' computes the same operation as torch.geqrf
            # so this test compares against that function
            A = make_tensor(shape, dtype=dtype, device=device)

            # numpy.linalg.qr doesn't work with batched input
            m, n = A.shape[-2:]
            tau_size = "n" if m > n else "m"
            np_dtype = A.cpu().numpy().dtype
            ot = [np_dtype, np_dtype]
            numpy_geqrf_batched = np.vectorize(
                lambda x: np.linalg.qr(x, mode='raw'),
                otypes=ot,
                signature=f'(m,n)->(n,m),({tau_size})')

            expected = numpy_geqrf_batched(A.cpu())
            actual = torch.geqrf(A)

            # numpy.linalg.qr returns transposed result
            self.assertEqual(expected[0].swapaxes(-2, -1), actual[0])
            self.assertEqual(expected[1], actual[1])

        batches = [(), (0, ), (2, ), (2, 1)]
        ns = [5, 2, 0]
        for batch, (m, n) in product(batches, product(ns, ns)):
            run_test((*batch, m, n))

    @skipCUDAIfNoMagma
    @skipCPUIfNoLapack
    @dtypes(torch.double)
    def test_lstsq(self, device, dtype):
        def _test_underdetermined(a, b, expectedNorm):
            # underdetermined systems are only supported on CPU
            if self.device_type != 'cpu':
                return

            m = a.size()[0]
            n = a.size()[1]
            assert(m <= n)

            a_copy = a.clone()
            b_copy = b.clone()
            res1 = torch.lstsq(b, a)[0]
            self.assertEqual(a, a_copy, atol=0, rtol=0)
            self.assertEqual(b, b_copy, atol=0, rtol=0)
            self.assertEqual((torch.mm(a, res1) - b).norm(), expectedNorm, atol=1e-8, rtol=0)

            ta = torch.tensor((), dtype=dtype, device=device)
            tb = torch.tensor((), dtype=dtype, device=device)
            res2 = torch.lstsq(b, a, out=(tb, ta))[0]
            self.assertEqual(a, a_copy, atol=0, rtol=0)
            self.assertEqual(b, b_copy, atol=0, rtol=0)
            self.assertEqual((torch.mm(a, res1) - b).norm(), expectedNorm, atol=1e-8, rtol=0)

            res3 = torch.lstsq(b, a, out=(b, a))[0]
            self.assertEqual((torch.mm(a_copy, b) - b_copy).norm(), expectedNorm, atol=1e-8, rtol=0)
            self.assertEqual(res1, tb, atol=0, rtol=0)
            self.assertEqual(res1, b, atol=0, rtol=0)
            self.assertEqual(res1, res2, atol=0, rtol=0)
            self.assertEqual(res1, res3, atol=0, rtol=0)

        def _test_overdetermined(a, b, expectedNorm):
            m = a.size()[0]
            n = a.size()[1]
            assert(m > n)

            def check_norm(a, b, expected_norm, gels_result):
                # Checks |ax - b| and the residual info from the result

                # The first n rows is the least square solution.
                # Rows n to m-1 contain residual information.
                x = gels_result[:n]
                resid_info = gels_result[n:]

                resid_norm = (torch.mm(a, x) - b).norm()
                self.assertEqual(resid_norm, expectedNorm, atol=1e-8, rtol=0)
                self.assertEqual(resid_info.norm(), resid_norm, atol=1e-8, rtol=0)

            a_copy = a.clone()
            b_copy = b.clone()
            res1 = torch.lstsq(b, a)[0]
            self.assertEqual(a, a_copy, atol=0, rtol=0)
            self.assertEqual(b, b_copy, atol=0, rtol=0)
            check_norm(a, b, expectedNorm, res1)

            ta = torch.tensor((), dtype=dtype, device=device)
            tb = torch.tensor((), dtype=dtype, device=device)
            res2 = torch.lstsq(b, a, out=(tb, ta))[0]
            self.assertEqual(a, a_copy, atol=0, rtol=0)
            self.assertEqual(b, b_copy, atol=0, rtol=0)
            check_norm(a, b, expectedNorm, res2)

            res3 = torch.lstsq(b, a, out=(b, a))[0]
            check_norm(a_copy, b_copy, expectedNorm, res3)

            self.assertEqual(res1, tb, atol=0, rtol=0)
            self.assertEqual(res1, b, atol=0, rtol=0)
            self.assertEqual(res1, res2, atol=0, rtol=0)
            self.assertEqual(res1, res3, atol=0, rtol=0)

        # basic test
        expectedNorm = 0
        a = torch.tensor(((1.44, -9.96, -7.55, 8.34),
                          (-7.84, -0.28, 3.24, 8.09),
                          (-4.39, -3.24, 6.27, 5.28),
                          (4.53, 3.83, -6.64, 2.06)), dtype=dtype, device=device).t()
        b = torch.tensor(((8.58, 8.26, 8.48, -5.28),
                          (9.35, -4.43, -0.70, -0.26)), dtype=dtype, device=device).t()
        _test_underdetermined(a, b, expectedNorm)

        # test overdetermined
        expectedNorm = 17.390200628863
        a = torch.tensor(((1.44, -9.96, -7.55, 8.34, 7.08, -5.45),
                          (-7.84, -0.28, 3.24, 8.09, 2.52, -5.70),
                          (-4.39, -3.24, 6.27, 5.28, 0.74, -1.19),
                          (4.53, 3.83, -6.64, 2.06, -2.47, 4.70)), dtype=dtype, device=device).t()
        b = torch.tensor(((8.58, 8.26, 8.48, -5.28, 5.72, 8.93),
                          (9.35, -4.43, -0.70, -0.26, -7.36, -2.52)), dtype=dtype, device=device).t()
        _test_overdetermined(a, b, expectedNorm)

        # test underdetermined
        expectedNorm = 0
        a = torch.tensor(((1.44, -9.96, -7.55),
                          (-7.84, -0.28, 3.24),
                          (-4.39, -3.24, 6.27),
                          (4.53, 3.83, -6.64)), dtype=dtype, device=device).t()
        b = torch.tensor(((8.58, 8.26, 8.48),
                          (9.35, -4.43, -0.70)), dtype=dtype, device=device).t()
        _test_underdetermined(a, b, expectedNorm)

        # test reuse
        expectedNorm = 0
        a = torch.tensor(((1.44, -9.96, -7.55, 8.34),
                          (-7.84, -0.28, 3.24, 8.09),
                          (-4.39, -3.24, 6.27, 5.28),
                          (4.53, 3.83, -6.64, 2.06)), dtype=dtype, device=device).t()
        b = torch.tensor(((8.58, 8.26, 8.48, -5.28),
                          (9.35, -4.43, -0.70, -0.26)), dtype=dtype, device=device).t()
        ta = torch.tensor((), dtype=dtype, device=device)
        tb = torch.tensor((), dtype=dtype, device=device)
        torch.lstsq(b, a, out=(tb, ta))
        self.assertEqual((torch.mm(a, tb) - b).norm(), expectedNorm, atol=1e-8, rtol=0)
        torch.lstsq(b, a, out=(tb, ta))
        self.assertEqual((torch.mm(a, tb) - b).norm(), expectedNorm, atol=1e-8, rtol=0)
        torch.lstsq(b, a, out=(tb, ta))
        self.assertEqual((torch.mm(a, tb) - b).norm(), expectedNorm, atol=1e-8, rtol=0)

    @skipCUDAIfNoMagma
    @skipCPUIfNoLapack
    def test_lapack_empty(self, device):
        # FIXME: these are just a selection of LAPACK functions -- we need a general strategy here.
        # The LAPACK functions themselves generally do NOT work with zero sized dimensions, although
        # numpy/sci often has a direct wrapper (e.g. lu_factor) and a wrapper that "does the right thing"
        # (e.g. lu).  We often name our functions identically to the lapack function, so it will take work
        # to name / migrate-to better wrappers.
        def fn(torchfn, *args):
            return torchfn(*tuple(torch.randn(shape, device=device) if isinstance(shape, tuple) else shape
                                  for shape in args))

        # inverse, pinverse
        self.assertEqual((0, 0), fn(torch.inverse, (0, 0)).shape)
        self.assertEqual((5, 0), fn(torch.pinverse, (0, 5)).shape)
        self.assertEqual((0, 5), fn(torch.pinverse, (5, 0)).shape)
        self.assertEqual((0, 0), fn(torch.pinverse, (0, 0)).shape)

        # det, logdet, slogdet
        self.assertEqual(torch.tensor(1., device=device), fn(torch.det, (0, 0)))
        self.assertEqual(torch.tensor(0., device=device), fn(torch.logdet, (0, 0)))
        self.assertEqual((torch.tensor(1., device=device), torch.tensor(0., device=device)),
                         fn(torch.slogdet, (0, 0)))

        # eig, symeig
        evalues, evectors = fn(torch.eig, (0, 0), True)
        self.assertEqual([(0, 2), (0, 0)], [evalues.shape, evectors.shape])
        evalues, evectors = fn(torch.symeig, (0, 0), True)
        self.assertEqual([(0,), (0, 0)], [evalues.shape, evectors.shape])

        # qr
        q, r = fn(torch.qr, (3, 0), True)
        self.assertEqual([(3, 0), (0, 0)], [q.shape, r.shape])
        q, r = fn(torch.qr, (0, 3), True)
        self.assertEqual([(0, 0), (0, 3)], [q.shape, r.shape])
        q, r = fn(torch.qr, (3, 0), False)
        self.assertEqual([(3, 3), (3, 0)], [q.shape, r.shape])

        # lstsq
        self.assertRaises(RuntimeError, lambda: torch.lstsq(torch.randn(0, 0), torch.randn(0, 0)))
        self.assertRaises(RuntimeError, lambda: torch.lstsq(torch.randn(0,), torch.randn(0, 0)))

    @tf32_on_and_off(0.005)
    def test_tensordot(self, device):
        a = torch.arange(60., device=device).reshape(3, 4, 5)
        b = torch.arange(24., device=device).reshape(4, 3, 2)
        c = torch.tensordot(a, b, dims=([1, 0], [0, 1])).cpu()
        cn = torch.from_numpy(np.tensordot(a.cpu().numpy(), b.cpu().numpy(),
                                           axes=([1, 0], [0, 1])))
        self.assertEqual(c, cn)

        cout = torch.zeros((5, 2), device=device)
        torch.tensordot(a, b, dims=([1, 0], [0, 1]), out=cout).cpu()
        self.assertEqual(c, cout)

        a = torch.randn(2, 3, 4, 5, device=device)
        b = torch.randn(4, 5, 6, 7, device=device)
        c = torch.tensordot(a, b, dims=2).cpu()
        cn = torch.from_numpy(np.tensordot(a.cpu().numpy(), b.cpu().numpy(),
                                           axes=2))

        with self.assertRaisesRegex(RuntimeError, "expects dims >= 0"):
            torch.tensordot(a, b, dims=-1)

        self.assertEqual(c, cn)
        c = torch.tensordot(a, b).cpu()
        cn = torch.from_numpy(np.tensordot(a.cpu().numpy(), b.cpu().numpy()))
        self.assertEqual(c, cn)

        a = torch.tensordot(torch.tensor(0.), torch.tensor(0.), 0)
        an = torch.from_numpy(np.tensordot(np.zeros((), dtype=np.float32), np.zeros((), dtype=np.float32), 0))
        self.assertEqual(a, an)

    @onlyCUDA
    @skipCUDAIfNoMagma
    @skipCUDAIfNoCusolver
    @setLinalgBackendsToDefaultFinally
    def test_preferred_linalg_library(self):
        # The main purpose of this test is to make sure these "backend" calls work normally without raising exceptions.
        x = torch.randint(2, 5, (2, 4, 4), device='cuda', dtype=torch.double)

        torch.backends.cuda.preferred_linalg_library('cusolver')
        out1 = torch.linalg.inv(x)

        torch.backends.cuda.preferred_linalg_library('magma')
        out2 = torch.linalg.inv(x)

        torch.backends.cuda.preferred_linalg_library('default')
        # Although linalg preferred flags doesn't affect CPU currently,
        # we set this to make sure the flag can switch back to default normally.
        out_ref = torch.linalg.inv(x.cpu())

        self.assertEqual(out_ref, out1.cpu())
        self.assertEqual(out1, out2)


instantiate_device_type_tests(TestLinalg, globals())

if __name__ == '__main__':
    run_tests()<|MERGE_RESOLUTION|>--- conflicted
+++ resolved
@@ -3242,96 +3242,6 @@
 
     @skipCUDAIfNoMagma
     @skipCPUIfNoLapack
-<<<<<<< HEAD
-=======
-    @dtypes(*floating_and_complex_types())
-    def test_old_solve(self, device, dtype):
-        for (k, n) in zip([2, 3, 5], [3, 5, 7]):
-            b, A = self.solve_test_helper((n, n), (n, k), device, dtype)
-            x = torch.solve(b, A)[0]
-            self.assertEqual(b, np.matmul(A.cpu(), x.cpu()))
-
-    @skipCUDAIfNoMagma
-    @skipCPUIfNoLapack
-    @dtypes(*floating_and_complex_types())
-    def test_old_solve_batched(self, device, dtype):
-        def solve_batch_helper(A_dims, b_dims):
-            b, A = self.solve_test_helper(A_dims, b_dims, device, dtype)
-            x_exp_list = []
-            for i in range(b_dims[0]):
-                x_exp_list.append(torch.solve(b[i], A[i])[0])
-            x_exp = torch.stack(x_exp_list)  # Stacked output
-            x_act = torch.solve(b, A)[0]  # Actual output
-            self.assertEqual(x_exp, x_act)  # Equality check
-            Ax = np.matmul(A.cpu(), x_act.cpu())
-            self.assertEqual(b, Ax)
-
-        for batchsize in [1, 3, 4]:
-            solve_batch_helper((batchsize, 5, 5), (batchsize, 5, 10))
-
-    @slowTest
-    @skipCUDAIfNoMagma
-    @skipCPUIfNoLapack
-    @dtypes(*floating_and_complex_types())
-    def test_old_solve_batched_many_batches(self, device, dtype):
-        for A_dims, b_dims in zip([(256, 256, 5, 5), (3, 3)], [(5, 1), (512, 512, 3, 1)]):
-            b, A = self.solve_test_helper(A_dims, b_dims, device, dtype)
-            x, _ = torch.solve(b, A)
-            Ax = torch.matmul(A, x)
-            self.assertEqual(Ax, b.expand_as(x))
-
-    @skipCUDAIfNoMagma
-    @skipCPUIfNoLapack
-    @dtypes(*floating_and_complex_types())
-    def test_old_solve_batched_broadcasting(self, device, dtype):
-        from numpy.linalg import solve
-
-        def run_test(A_dims, b_dims):
-            A_matrix_size = A_dims[-1]
-            A_batch_dims = A_dims[:-2]
-            b, A = self.solve_test_helper(A_batch_dims + (A_matrix_size, A_matrix_size), b_dims, device, dtype)
-            x, _ = torch.solve(b, A)
-            x_exp = solve(A.cpu().numpy(), b.cpu().numpy())
-            self.assertEqual(x, x_exp)
-
-        # test against numpy.linalg.solve
-        run_test((2, 1, 3, 4, 4), (2, 1, 3, 4, 6))  # no broadcasting
-        run_test((2, 1, 3, 4, 4), (4, 6))  # broadcasting b
-        run_test((4, 4), (2, 1, 3, 4, 2))  # broadcasting A
-        run_test((1, 3, 1, 4, 4), (2, 1, 3, 4, 5))  # broadcasting A & b
-
-    @skipCUDAIfNoMagma
-    @skipCPUIfNoLapack
-    @dtypes(*floating_and_complex_types())
-    def test_old_solve_errors_and_warnings(self, device, dtype):
-        # dtypes should be safely castable
-        a = torch.eye(2, dtype=dtype, device=device)
-        b = torch.randn(2, 1, dtype=dtype, device=device)
-        out = torch.empty(0, dtype=torch.int, device=device)
-        lu = torch.empty(0, dtype=dtype, device=device)
-        with self.assertRaisesRegex(RuntimeError, "but got solution with dtype Int"):
-            torch.solve(b, a, out=(out, lu))
-
-        out = torch.empty(0, dtype=dtype, device=device)
-        lu = torch.empty(0, dtype=torch.int, device=device)
-        with self.assertRaisesRegex(RuntimeError, "but got lu with dtype Int"):
-            torch.solve(b, a, out=(out, lu))
-
-        # device should match
-        if torch.cuda.is_available():
-            wrong_device = 'cpu' if self.device_type != 'cpu' else 'cuda'
-            out = torch.empty(0, dtype=dtype, device=wrong_device)
-            lu = torch.empty_like(a)
-            with self.assertRaisesRegex(RuntimeError, "tensors to be on the same device"):
-                torch.solve(b, a, out=(out, lu))
-            out = torch.empty(0, dtype=dtype, device=device)
-            lu = torch.empty_like(a).to(wrong_device)
-            with self.assertRaisesRegex(RuntimeError, "tensors to be on the same device"):
-                torch.solve(b, a, out=(out, lu))
-
-    @skipCUDAIfNoMagma
-    @skipCPUIfNoLapack
->>>>>>> 89d6f3e6
     @dtypes(torch.float, torch.double, torch.cfloat, torch.cdouble)
     @precisionOverride({torch.float: 1e-4, torch.cfloat: 1e-4})
     def test_tensorsolve(self, device, dtype):
