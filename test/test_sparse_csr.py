# Owner(s): ["module: sparse"]

import torch
import random
import itertools
import unittest
from torch.testing import make_tensor
from torch.testing._internal.common_cuda import SM53OrLater, SM80OrLater, TEST_CUSPARSE_GENERIC
from torch.testing._internal.common_utils import \
    (TEST_WITH_ROCM, TEST_SCIPY, TEST_MKL, IS_WINDOWS, TestCase, run_tests, load_tests, coalescedonoff)
from torch.testing._internal.common_device_type import \
    (ops, instantiate_device_type_tests, dtypes, OpDTypes, dtypesIfCUDA, onlyCPU, onlyCUDA, skipCUDAIfNoCusparseGeneric,
     precisionOverride, skipMeta, skipCUDAIf, skipCUDAIfRocm, skipCPUIfNoMklSparse)
from torch.testing._internal.common_methods_invocations import \
    (op_db, sparse_csr_unary_ufuncs, )
from torch.testing._internal.common_cuda import _get_torch_cuda_version, CUDA11OrLater
from torch.testing._internal.common_dtype import (
    floating_types, all_types_and_complex_and, floating_and_complex_types, floating_types_and,
    all_types_and_complex, floating_and_complex_types_and
)
from test_sparse import CUSPARSE_SPMM_COMPLEX128_SUPPORTED

if TEST_SCIPY:
    import scipy.sparse as sp

# load_tests from torch.testing._internal.common_utils is used to automatically filter tests for
# sharding on sandcastle. This line silences flake warnings
load_tests = load_tests

no_mkl_sparse = IS_WINDOWS or not TEST_MKL

def _check_cusparse_triangular_solve_available():
    version = _get_torch_cuda_version()
    # cusparseSpSM was added in 11.3.1 but we don't have access to patch version
    min_supported_version = (11, 4)
    return version >= min_supported_version

def _check_cusparse_spgemm_available():
    # cusparseSpGEMM was added in 11.0
    version = _get_torch_cuda_version()
    min_supported_version = (11, 0)
    return version >= min_supported_version

def _check_cusparse_sddmm_available():
    version = _get_torch_cuda_version()
    # cusparseSDDMM was added in 11.2.1 but we don't have access to patch version
    min_supported_version = (11, 3)
    return version >= min_supported_version

_sparse_csr_ops = list(filter(lambda op: op.supports_sparse_csr, op_db))
binary_functions_with_dense_output = ['mm', 'mv', ]
binary_ops_with_dense_output = list(filter(lambda op: op.name in binary_functions_with_dense_output, op_db))

# This should be just an import from test_linalg instead of code duplication
# but https://github.com/pytorch/pytorch/pull/63511#discussion_r733989701
def _test_addmm_addmv(
    test_case,
    f,
    t,
    m,
    v,
    *,
    alpha=None,
    beta=None,
    transpose_out=False,
    layout=torch.strided,
    mode=None
):
    """
    Unified test for checking `f(t, m, v, alpha=alpha, beta=beta)` computation,
    where f is `torch.addmv` or `torch.addmm`.
    `transpose_out` controls whether the out argument is in column-major order.
    `layout` controls whether `m` is converted to specified layout or not.
    Custom behaviour is implemented only for torch.sparse_csr layout.
    """
    dtype = t.dtype
    numpy_dtype = dtype
    if dtype in {torch.bfloat16}:
        numpy_dtype = torch.float
    if dtype.is_complex:
        alpha = 0.9 + 0.3j if alpha is None else alpha
        beta = 0.5 + 0.6j if beta is None else beta
    else:
        alpha = 1.2 if alpha is None else alpha
        beta = 0.8 if beta is None else beta

    def convert_layout(mat):
        if layout == torch.sparse_csr:
            return mat.to_sparse_csr()
        else:
            assert mat.layout == layout
            return mat

    if mode == "all_sparse":
        res1 = f(*map(convert_layout, (t, m, v)), alpha=alpha, beta=beta)
        res1 = res1.to_dense()
    elif mode == "dense_result":
        res1 = f(t, convert_layout(m), convert_layout(v), alpha=alpha, beta=beta)
    else:
        res1 = f(t, convert_layout(m), v, alpha=alpha, beta=beta)
    res2 = torch.full_like(res1, float('nan'))
    if transpose_out:
        res2 = res2.t().clone(memory_format=torch.contiguous_format).t()
    f(t, convert_layout(m), v, alpha=alpha, beta=beta, out=res2)
    res3 = alpha * (m.to(numpy_dtype).cpu().numpy() @ v.to(numpy_dtype).cpu().numpy())
    if beta != 0:
        res3 += (beta * t).to(numpy_dtype).cpu().numpy()
    res3 = torch.from_numpy(res3).to(dtype)
    test_case.assertEqual(res1, res2)
    test_case.assertEqual(res1, res3)

class TestSparseCSRSampler(TestCase):

    def test_make_crow_indices(self):
        # Here we test the correctness of the crow_indices algorithm
        # and testing it on CPU and with int32 dtype will be
        # sufficient.
        device = torch.device('cpu')
        index_dtype = torch.int32
        for n_rows in range(1, 10):
            for n_cols in range(1, 10):
                for nnz in range(0, n_rows * n_cols + 1):
                    crow_indices = self._make_crow_indices(
                        n_rows, n_cols, nnz,
                        device=device, dtype=index_dtype)
                    self.assertEqual(len(crow_indices), n_rows + 1)
                    counts = crow_indices[1:] - crow_indices[:-1]
                    self.assertEqual(counts.sum(), nnz)
                    self.assertGreaterEqual(counts.min(), 0)
                    self.assertLessEqual(counts.max(), n_cols)


class TestSparseCSR(TestCase):

    @onlyCPU
    def test_csr_layout(self):
        self.assertEqual(str(torch.sparse_csr), 'torch.sparse_csr')
        self.assertEqual(type(torch.sparse_csr), torch.layout)

    @dtypes(*all_types_and_complex_and(torch.half, torch.bool, torch.bfloat16))
    def test_sparse_csr_constructor_shape_inference(self, device, dtype):
        crow_indices = [0, 2, 4]
        col_indices = [0, 1, 0, 1]
        values = [1, 2, 3, 4]
        sparse = torch.sparse_csr_tensor(torch.tensor(crow_indices, dtype=torch.int64),
                                         torch.tensor(col_indices, dtype=torch.int64),
                                         torch.tensor(values), dtype=dtype, device=device)
        self.assertEqual(torch.tensor(crow_indices, dtype=torch.int64), sparse.crow_indices())
        self.assertEqual((len(crow_indices) - 1, max(col_indices) + 1), sparse.shape)
        self.assertEqual(dtype, sparse.dtype)
        self.assertEqual(torch.device(device), sparse.device)

    @dtypes(*all_types_and_complex_and(torch.half, torch.bool, torch.bfloat16))
    def test_sparse_csr_constructor(self, device, dtype):
        crow_indices = [0, 2, 4]
        col_indices = [0, 1, 0, 1]
        values = [1, 2, 3, 4]
        for index_dtype in [torch.int32, torch.int64]:
            sparse = torch.sparse_csr_tensor(torch.tensor(crow_indices, dtype=index_dtype),
                                             torch.tensor(col_indices, dtype=index_dtype),
                                             torch.tensor(values),
                                             size=(2, 10),
                                             dtype=dtype,
                                             device=device)
            self.assertEqual((2, 10), sparse.shape)
            self.assertEqual(torch.tensor(crow_indices, dtype=index_dtype), sparse.crow_indices())
            self.assertEqual(torch.tensor(col_indices, dtype=index_dtype), sparse.col_indices())
            self.assertEqual(torch.tensor(values, dtype=dtype), sparse.values())

    @dtypes(*all_types_and_complex_and(torch.half, torch.bfloat16, torch.bool))
    def test_sparse_csr_constructor_from_lists(self, device, dtype):
        # without size
        sparse = torch.sparse_csr_tensor([0, 2, 4],
                                         [0, 1, 0, 1],
                                         [1, 2, 3, 4],
                                         dtype=dtype,
                                         device=device)

        self.assertEqual((2, 2), sparse.shape)
        self.assertEqual(4, sparse.numel())
        self.assertEqual(torch.tensor([0, 2, 4], dtype=torch.int64, device=device), sparse.crow_indices())
        self.assertEqual(torch.tensor([0, 1, 0, 1], dtype=torch.int64, device=device), sparse.col_indices())
        self.assertEqual(torch.tensor([1, 2, 3, 4], dtype=dtype, device=device), sparse.values())

        # with size
        for sparse_csr_tensor in [torch.sparse_csr_tensor, torch._sparse_csr_tensor_unsafe]:
            sparse = sparse_csr_tensor([0, 2, 4],
                                       [0, 1, 0, 1],
                                       [1, 2, 3, 4],
                                       size=(2, 10),
                                       dtype=dtype,
                                       device=device)

            self.assertEqual((2, 10), sparse.shape)
            self.assertEqual(torch.tensor([0, 2, 4], dtype=torch.int64, device=device), sparse.crow_indices())
            self.assertEqual(torch.tensor([0, 1, 0, 1], dtype=torch.int64, device=device), sparse.col_indices())
            self.assertEqual(torch.tensor([1, 2, 3, 4], dtype=dtype, device=device), sparse.values())

    @skipMeta
    @dtypes(*all_types_and_complex_and(torch.bool, torch.bfloat16, torch.half))
    def test_empty(self, device, dtype):
        ns = [5, 2, 0]
        for shape in itertools.product(ns, ns):
            result = torch.empty(shape, dtype=dtype, device=device, layout=torch.sparse_csr)
            self.assertEqual(result.shape, shape)
            self.assertEqual(result.dtype, dtype)
            self.assertEqual(result.device, torch.device(device))
            self.assertEqual(result.layout, torch.sparse_csr)
            self.assertEqual(result.crow_indices().shape, (shape[0] + 1,))
            self.assertEqual(result.col_indices().shape, (0,))
            self.assertEqual(result.values().shape, (0,))
            self.assertEqual(result._nnz(), 0)
            self.assertEqual(result.crow_indices().device, torch.device(device))
            self.assertEqual(result.col_indices().device, torch.device(device))
            self.assertEqual(result.values().device, torch.device(device))
            self.assertEqual(result.crow_indices().dtype, torch.int64)
            self.assertEqual(result.col_indices().dtype, torch.int64)
            self.assertEqual(result.values().dtype, dtype)

    @skipMeta
    @dtypes(*all_types_and_complex_and(torch.bool, torch.half, torch.bfloat16))
    def test_empty_errors(self, device, dtype):
        with self.assertRaisesRegex(RuntimeError, "torch.empty: Only 2D sparse CSR tensors are supported."):
            torch.empty((5,), dtype=dtype, device=device, layout=torch.sparse_csr)

        with self.assertRaisesRegex(RuntimeError, "torch.empty: Only 2D sparse CSR tensors are supported."):
            torch.empty((2, 3, 4), dtype=dtype, device=device, layout=torch.sparse_csr)

    @skipMeta
    @dtypes(*all_types_and_complex_and(torch.bool, torch.half, torch.bfloat16))
    def test_clone(self, device, dtype):
        x = torch.sparse_csr_tensor([0, 2, 4],
                                    [0, 1, 0, 1],
                                    [1, 2, 3, 4],
                                    dtype=dtype,
                                    device=device)
        y = x.clone()

        self.assertEqual(x.shape, y.shape)
        self.assertEqual(x.crow_indices(), y.crow_indices())
        self.assertEqual(x.col_indices(), y.col_indices())
        self.assertEqual(x.values(), y.values())

    @skipMeta
    @dtypes(*all_types_and_complex_and(torch.half, torch.bool, torch.bfloat16))
    def test_copy(self, device, dtype):

        def run_test(shape, nnz, index_type):
            a = self.genSparseCSRTensor(shape, nnz, dtype=dtype, device=device, index_dtype=index_dtype)
            b = self.genSparseCSRTensor(shape, nnz, dtype=dtype, device=device, index_dtype=index_dtype)

            a.copy_(b)

            self.assertEqual(a.crow_indices(), b.crow_indices())
            self.assertEqual(a.col_indices(), b.col_indices())
            self.assertEqual(a.values(), b.values())

        ns = [5, 2, 0]
        for shape, index_dtype in zip(itertools.product(ns, ns), [torch.int32, torch.int64]):
            run_test(shape, 0, index_dtype)
            run_test(shape, shape[0] * shape[1], index_dtype)

    @skipMeta
    @dtypes(*all_types_and_complex_and(torch.half, torch.bool, torch.bfloat16))
    def test_copy_errors(self, device, dtype):
        for index_dtype in [torch.int32, torch.int64]:
            shape1 = (2, 3)
            shape2 = (3, 2)
            a = self.genSparseCSRTensor(shape1, 0, dtype=dtype, device=device, index_dtype=index_dtype)
            b = self.genSparseCSRTensor(shape2, 0, dtype=dtype, device=device, index_dtype=index_dtype)

            with self.assertRaisesRegex(RuntimeError, "only same size tensors are supported."):
                a.copy_(b)

            with self.assertRaisesRegex(RuntimeError, "copy between different layouts is not supported."):
                a.copy_(torch.empty(a.shape, dtype=dtype, device=device))

            b = self.genSparseCSRTensor(shape1, 1, dtype=dtype, device=device, index_dtype=index_dtype)
            with self.assertRaisesRegex(RuntimeError, "only tensors with the same number of specified elements are supported."):
                a.copy_(b)

    @skipMeta
    @dtypes(*all_types_and_complex_and(torch.half, torch.bool, torch.bfloat16))
    def test_resize(self, device, dtype):
        for index_dtype in [torch.int32, torch.int64]:
            shape = (2, 3)
            nnz = 6
            a = self.genSparseCSRTensor(shape, nnz, dtype=dtype, device=device, index_dtype=index_dtype)

            new_shape = (4, 5)
            a.resize_(new_shape)

            self.assertEqual(a.shape, new_shape)
            # resize to larger shape doesn't add specified elements
            self.assertEqual(a._nnz(), nnz)

            new_shape = (1, 5)
            a.resize_(new_shape)

            self.assertEqual(a.shape, new_shape)
            # resize to smaller shape trims specified elements
            self.assertEqual(a._nnz(), 5)

    @skipMeta
    @dtypes(*all_types_and_complex_and(torch.half, torch.bool, torch.bfloat16))
    def test_resize_errors(self, device, dtype):
        for index_dtype in [torch.int32, torch.int64]:
            shape = (2, 3)
            nnz = 6
            a = self.genSparseCSRTensor(shape, nnz, dtype=dtype, device=device, index_dtype=index_dtype)

            with self.assertRaisesRegex(RuntimeError, "torch.resize_: Only 2D sparse CSR tensors are supported."):
                new_shape = (4,)
                a.resize_(new_shape)

            # resizing of columns to smaller size is not implemented
            with self.assertRaisesRegex(
                RuntimeError,
                "torch.resize_: Resizing columns of sparse CSR tensors to a smaller value is not supported.",
            ):
                new_shape = (2, 2)
                a.resize_(new_shape)

    def test_factory_type_invariants_check(self, device):
        with self.assertRaisesRegex(RuntimeError, "both crow_indices and col_indices should have the same type."):
            torch.sparse_csr_tensor(torch.tensor([0, 2, 4], dtype=torch.int64),
                                    torch.tensor([0, 1, 0, 1], dtype=torch.int32),
                                    torch.tensor([1, 2, 3, 4]),
                                    device=device)

        with self.assertRaisesRegex(RuntimeError, r"\"csr_construct_check\" not implemented for 'Short'"):
            torch.sparse_csr_tensor(torch.tensor([0, 2, 4], dtype=torch.int16),
                                    torch.tensor([0, 1, 0, 1], dtype=torch.int16),
                                    torch.tensor([1, 2, 3, 4]),
                                    device=device)

    def test_factory_layout_invariants_check(self, device):
        with self.assertRaisesRegex(RuntimeError, "expected values to be a strided and contiguous tensor"):
            values = torch.tensor([1.], device=device).expand(4,)
            torch.sparse_csr_tensor(torch.tensor([0, 2, 4], device=device),
                                    torch.tensor([0, 1, 0, 1], device=device),
                                    values)

        with self.assertRaisesRegex(RuntimeError, "expected col_indices to be a strided and contiguous tensor"):
            col_indices = torch.tensor([0], device=device).expand(4,)
            torch.sparse_csr_tensor(torch.tensor([0, 2, 4]),
                                    col_indices,
                                    torch.tensor([1, 2, 3, 4]))

        with self.assertRaisesRegex(RuntimeError, "expected crow_indices to be a strided and contiguous tensor"):
            crow_indices = torch.arange(6, device=device)
            torch.sparse_csr_tensor(crow_indices[::2],
                                    torch.tensor([0, 1, 0, 1], device=device),
                                    torch.tensor([1, 2, 3, 4]))

    def test_factory_shape_invariants_check(self, device):
        crow_indices = [0, 2, 4]
        col_indices = [0, 1, 0, 1]
        values = [1, 2, 3, 4]
        size = (2, 10)
        torch.sparse_csr_tensor(torch.tensor(crow_indices), torch.tensor(col_indices), torch.tensor(values), size,
                                device=device)

        with self.assertRaisesRegex(RuntimeError, r"size of a CSR tensor must be of length 2, but got: 3"):
            torch.sparse_csr_tensor(torch.tensor(crow_indices), torch.tensor(col_indices), torch.tensor(values),
                                    size=(2, 10, 2),
                                    device=device)

        with self.assertRaisesRegex(RuntimeError, r"crow_indices must have dim\=1 but got crow_indices\.dim\(\)\=2"):
            torch.sparse_csr_tensor(torch.tensor(crow_indices).repeat(2, 1),
                                    torch.tensor(col_indices),
                                    torch.tensor(values),
                                    size,
                                    device=device)

        with self.assertRaisesRegex(RuntimeError, r"col_indices must have dim\=1 but got col_indices\.dim\(\)\=2"):
            torch.sparse_csr_tensor(torch.tensor(crow_indices),
                                    torch.tensor(col_indices).repeat(2, 1),
                                    torch.tensor(values),
                                    size,
                                    device=device)

        with self.assertRaisesRegex(RuntimeError, r"values must have dim\=1 but got values\.dim\(\)\=2"):
            torch.sparse_csr_tensor(torch.tensor(crow_indices),
                                    torch.tensor(col_indices),
                                    torch.tensor(values).repeat(2, 1),
                                    size,
                                    device=device)

        with self.assertRaisesRegex(RuntimeError,
                                    r"crow_indices\.numel\(\) must be size\(0\) \+ 1, but got: 3"):
            torch.sparse_csr_tensor(torch.tensor(crow_indices), torch.tensor(col_indices), torch.tensor(values), (1, 1),
                                    device=device)


        with self.assertRaisesRegex(RuntimeError,
                                    r"col_indices and values must have equal sizes, " +
                                    r"but got col_indices\.numel\(\): 3, values\.numel\(\): 4"):
            torch.sparse_csr_tensor(torch.tensor(crow_indices), torch.tensor([0, 1, 0]), torch.tensor(values), size,
                                    device=device)

    def test_factory_indices_invariants_check(self, device):
        crow_indices = [0, 2, 4]
        col_indices = [0, 1, 0, 1]
        values = [1, 2, 3, 4]
        size = (2, 10)
        with self.assertRaisesRegex(RuntimeError, "0th value of crow_indices must be 0."):
            torch.sparse_csr_tensor(torch.tensor([-1, 0, 4]), torch.tensor(col_indices), torch.tensor(values), size,
                                    device=device)

        with self.assertRaisesRegex(RuntimeError,
                                    "last value of crow_indices should be equal to the length of col_indices."):
            torch.sparse_csr_tensor(torch.tensor([0, 2, 5]), torch.tensor(col_indices), torch.tensor(values), size,
                                    device=device)

        with self.assertRaisesRegex(RuntimeError,
                                    r"at position i \= 2," +
                                    r" this condition crow_indices\[i - 1\] <\= crow_indices\[i\] fails"):
            torch.sparse_csr_tensor(torch.tensor([0, 5, 4]), torch.tensor(col_indices), torch.tensor(values), size,
                                    device=device)

        with self.assertRaisesRegex(RuntimeError, r"col_indices\.min\(\) should be greater or equal to zero"):
            torch.sparse_csr_tensor(torch.tensor(crow_indices), torch.tensor([0, -1, 0, 1]), torch.tensor(values), size,
                                    device=device)

        with self.assertRaisesRegex(RuntimeError, r"size\(1\) should be greater than col_indices\.max\(\)"):
            torch.sparse_csr_tensor(torch.tensor(crow_indices), torch.tensor([0, 11, 0, 1]), torch.tensor(values), size,
                                    device=device)

    @onlyCUDA
    @dtypes(*all_types_and_complex_and(torch.half, torch.bool, torch.bfloat16))
    def test_factory_device_type_inference(self, device, dtype):
        cpu_cuda = ('cpu', 'cuda')
        cpu_cuda_none = cpu_cuda + (None,)
        for crow_indices_device, col_indices_device, values_device, device in itertools.product(cpu_cuda,
                                                                                                cpu_cuda,
                                                                                                cpu_cuda,
                                                                                                cpu_cuda_none):
            for index_dtype in [torch.int32, torch.int64]:
                crow_indices = torch.tensor([0, 2, 4], dtype=index_dtype, device=crow_indices_device)
                col_indices = torch.tensor([0, 1, 0, 1], dtype=index_dtype, device=col_indices_device)
                values = torch.tensor([1, 2, 3, 4], dtype=dtype, device=values_device)
                if device is None and (crow_indices_device != col_indices_device or
                                       crow_indices_device != values_device):
                    with self.assertRaises(RuntimeError):
                        torch.sparse_csr_tensor(crow_indices,
                                                col_indices,
                                                values,
                                                size=(2, 10),
                                                device=device)
                else:
                    t = torch.sparse_csr_tensor(crow_indices,
                                                col_indices,
                                                values,
                                                size=(2, 10),
                                                device=device)
                    should_be_cuda = (device == 'cuda' or (device is None and values_device == 'cuda'))
                    self.assertEqual(should_be_cuda, t.is_cuda)
                    t.crow_indices().dtype == index_dtype
                    t.col_indices().dtype == index_dtype
                    t.values().dtype == dtype
                    t.crow_indices().device == t.values().device
                    t.col_indices().device == t.values().device

    def test_sparse_csr_print(self, device):
        orig_maxDiff = self.maxDiff
        self.maxDiff = None
        shape_nnz = [
            ((10, 10), 10),
            ((100, 10), 10),
            ((1000, 10), 10)
        ]
        printed = []
        for shape, nnz in shape_nnz:
            values_shape = torch.Size((nnz,))
            col_indices_shape = torch.Size((nnz,))
            crow_indices_shape = torch.Size((shape[0] + 1,))
            printed.append("# shape: {}".format(torch.Size(shape)))
            printed.append("# nnz: {}".format(nnz))
            printed.append("# crow_indices shape: {}".format(crow_indices_shape))
            printed.append("# col_indices shape: {}".format(col_indices_shape))
            printed.append("# values_shape: {}".format(values_shape))
            for index_dtype in [torch.int32, torch.int64]:
                for dtype in floating_types():
                    printed.append("########## {}/{} ##########".format(dtype, index_dtype))
                    x = torch.sparse_csr_tensor(torch.tensor([0, 2, 4], dtype=index_dtype),
                                                torch.tensor([0, 1, 0, 1], dtype=index_dtype),
                                                torch.tensor([1, 2, 3, 4]), dtype=dtype, device=device)
                    printed.append("# sparse tensor")
                    printed.append(str(x))
                    printed.append("# _crow_indices")
                    printed.append(str(x.crow_indices()))
                    printed.append("# _col_indices")
                    printed.append(str(x.col_indices()))
                    printed.append("# _values")
                    printed.append(str(x.values()))
                    printed.append('')
                printed.append('')
        self.assertExpected('\n'.join(printed))
        self.maxDiff = orig_maxDiff

    @dtypes(*all_types_and_complex_and(torch.half, torch.bool, torch.bfloat16))
    def test_sparse_csr_from_dense(self, device, dtype):
        dense = torch.tensor([[4, 5, 0], [0, 0, 0], [1, 0, 0]], dtype=dtype, device=device)
        sparse = dense.to_sparse_csr()
        self.assertEqual(torch.tensor([0, 2, 2, 3], dtype=torch.int64), sparse.crow_indices())
        self.assertEqual(torch.tensor([0, 1, 0], dtype=torch.int64), sparse.col_indices())
        self.assertEqual(torch.tensor([4, 5, 1], dtype=dtype), sparse.values())

        dense = torch.tensor([[0, 0, 0], [0, 0, 1], [1, 0, 0]], dtype=dtype, device=device)
        sparse = dense.to_sparse_csr()
        self.assertEqual(torch.tensor([0, 0, 1, 2], dtype=torch.int64), sparse.crow_indices())
        self.assertEqual(torch.tensor([2, 0], dtype=torch.int64), sparse.col_indices())
        self.assertEqual(torch.tensor([1, 1], dtype=dtype), sparse.values())

        dense = torch.tensor([[2, 2, 2], [2, 2, 2], [2, 2, 2]], dtype=dtype, device=device)
        sparse = dense.to_sparse_csr()
        self.assertEqual(torch.tensor([0, 3, 6, 9], dtype=torch.int64), sparse.crow_indices())
        self.assertEqual(torch.tensor([0, 1, 2] * 3, dtype=torch.int64), sparse.col_indices())
        self.assertEqual(torch.tensor([2] * 9, dtype=dtype), sparse.values())

    @dtypes(*all_types_and_complex_and(torch.half, torch.bool, torch.bfloat16))
    def test_sparse_csr_to_dense(self, device, dtype):
        mn = [5, 2, 0]
        for (m, n) in itertools.product(mn, mn):
            size = (m, n)
            dense = make_tensor(size, dtype=dtype, device=device)
            sparse = dense.to_sparse_csr()
            self.assertEqual(sparse.to_dense(), dense)

        crow_indices = torch.tensor([0, 3, 5])
        col_indices = torch.tensor([0, 1, 2, 0, 1])
        values = torch.tensor([1, 2, 1, 3, 4], dtype=dtype)
        csr = torch.sparse_csr_tensor(crow_indices, col_indices,
                                      values, dtype=dtype, device=device)
        dense = torch.tensor([[1, 2, 1], [3, 4, 0]], dtype=dtype, device=device)
        self.assertEqual(csr.to_dense(), dense)

    @skipCPUIfNoMklSparse
    @coalescedonoff
    @dtypes(torch.double)
    def test_coo_to_csr_convert(self, device, dtype, coalesced):
        with self.assertRaisesRegex(RuntimeError, "Input is supposed to be a vector"):
            torch._convert_indices_from_coo_to_csr(
                torch.randint(100, (5, 5), device=device),
                size=100)

        size = (5, 5)
        sparse_dim = 2
        nnz = 10
        sparse_coo, _, _ = self.genSparseTensor(size, sparse_dim, nnz, coalesced, device, dtype)
        sparse_csr = sparse_coo.to_sparse_csr()

        self.assertTrue(sparse_csr.is_sparse_csr)
        self.assertEqual(sparse_csr.to_dense(), sparse_coo.to_dense())

        vec = torch.randn((5, 1), dtype=dtype, device=device)
        coo_product = sparse_coo.matmul(vec)
        csr_product = sparse_csr.matmul(vec)

        self.assertEqual(coo_product, csr_product)

        vec = torch.randn((100, 1), dtype=dtype, device=device)
        index = torch.tensor([
            [1, 0, 35, 14, 39, 6, 71, 66, 40, 27],
            [92, 31, 62, 50, 22, 65, 89, 74, 56, 34],
        ], dtype=torch.int32)
        values = torch.tensor([1, 2, 3, 4, 5, 6, 7, 8, 9, 10], dtype=dtype, device=device)
        coo = torch.sparse_coo_tensor(index, values, torch.Size([100, 100]), dtype=dtype, device=device)
        csr = coo.to_sparse_csr()

        self.assertEqual(coo.matmul(vec), csr.matmul(vec))

        col_indices = torch.tensor([
            31, 92, 65, 50, 34, 62, 22, 56, 74, 89
        ], dtype=torch.int64, device=device)
        self.assertEqual(csr.col_indices(), col_indices)

        values = torch.tensor([2, 1, 6, 4, 10, 3, 5, 9, 8, 7], dtype=dtype, device=device)
        self.assertEqual(csr.values(), values)

    @dtypes(*all_types_and_complex_and(torch.half, torch.bool, torch.bfloat16))
    def test_sparse_csr_from_dense_convert_error(self, device, dtype):
        size = (4, 2, 4)
        dense = make_tensor(size, dtype=dtype, device=device)

        with self.assertRaisesRegex(RuntimeError, "Only 2D"):
            sparse = dense.to_sparse_csr()

    # TODO: Support auto generation of device check for sparse tensors
    # See: https://github.com/pytorch/pytorch/issues/59058
    @onlyCUDA
    @dtypes(torch.double)
    def test_matmul_device_mismatch(self, device, dtype):
        cpu = torch.rand((10, 10))
        cuda = cpu.cuda()
        for s, m1, m2 in itertools.product((cpu, cuda), repeat=3):
            csr = m1.to_sparse()
            if s.device == csr.device == m2.device:
                torch.addmm(s, csr, m2)
            else:
                with self.assertRaisesRegex(RuntimeError, "Expected all tensors to be on the same device"):
                    torch.addmm(s, csr, m2)

    @skipCPUIfNoMklSparse
    @skipCUDAIfNoCusparseGeneric
    @dtypes(*floating_and_complex_types())
    @dtypesIfCUDA(*floating_and_complex_types_and(
                  *[torch.half] if SM53OrLater else [],
                  *[torch.bfloat16] if SM80OrLater else []))
    def test_csr_matvec(self, device, dtype):
        side = 100
        for index_dtype in [torch.int32, torch.int64]:
            csr = self.genSparseCSRTensor((side, side), 1000, device=device, dtype=dtype, index_dtype=index_dtype)
            vec = torch.randn(side, dtype=dtype, device=device)

            res = csr.matmul(vec)
            expected = csr.to_dense().matmul(vec)

            self.assertEqual(res, expected)

            bad_vec = torch.randn(side + 10, dtype=dtype, device=device)
            err_msg = "size mismatch, got"
            with self.assertRaisesRegex(RuntimeError, err_msg):
                csr.matmul(bad_vec)

    @onlyCUDA
    @unittest.skipIf(not CUDA11OrLater, "Only CUDA 11+ is supported")
    @dtypes(torch.float32, torch.float64, torch.complex64, torch.complex128)
    def test_baddbmm(self, device, dtype):
        def run_test(c, a, a_batched, b, op_b=False, op_out=False, *, dtype=None, device=None):
            alpha = complex(random.random(), random.random()) if dtype.is_complex else random.random()
            beta = complex(random.random(), random.random()) if dtype.is_complex else random.random()
            b = b.mH if (op_b and a.shape == b.shape) else b

            actual = torch.baddbmm(c, a_batched, b, alpha=alpha, beta=beta)

            out = torch.empty_like(c.mH if op_out and a.shape == b.shape else c)
            torch.baddbmm(c, a_batched, b, alpha=alpha, beta=beta, out=out)

            expected = [torch.addmm(c[i], a, b[i], alpha=alpha, beta=beta) for i in range(c.shape[0])]
            expected = torch.stack(expected, 0)

            self.assertEqual(actual, out)
            self.assertEqual(actual, expected)

        for index_dtype in [torch.int32, torch.int64]:
            for (m, n, k), batch_size, noncontiguous in zip(itertools.product([1, 5], repeat=3), [1, 3], [True, False]):
                nnz = random.randint(0, m * k)
                a = self.genSparseCSRTensor((m, k), nnz, dtype=dtype, device=device, index_dtype=index_dtype)

                # a_batched is a regular CSR tensor but with a batch dimension in the shape
                a_batched = torch._sparse_csr_tensor_unsafe(
                    a.crow_indices(), a.col_indices(), a.values(), (batch_size, m, k))

                b = make_tensor((batch_size, k, n), dtype=dtype, device=device, noncontiguous=noncontiguous)
                c = make_tensor((batch_size, m, n), dtype=dtype, device=device, noncontiguous=noncontiguous)
                for op_b, op_out in itertools.product([True, False], repeat=2):
                    run_test(c, a, a_batched, b, op_b, op_out, dtype=dtype, device=device)

    @onlyCUDA
    @unittest.skipIf(not CUDA11OrLater, "Only CUDA 11+ is supported")
    @skipCUDAIfNoCusparseGeneric
    @dtypes(torch.float32, torch.float64, torch.complex64, torch.complex128)
    def test_bmm(self, device, dtype):
        def run_test(a, a_batched, b, op_b=False, op_out=False, *, dtype=None, device=None):
            b = b.mH if (op_b and a.shape == b.shape) else b

            actual = torch.bmm(a_batched, b)

            out = torch.empty_like(actual.mH if op_out and a.shape == b.shape else actual)
            torch.bmm(a_batched, b, out=out)

            expected = [torch.mm(a, b[i]) for i in range(b.shape[0])]
            expected = torch.stack(expected, 0)

            self.assertEqual(actual, out)
            self.assertEqual(actual, expected)

        for index_dtype in [torch.int32, torch.int64]:
            for (m, n, k), batch_size, noncontiguous in zip(itertools.product([1, 5], repeat=3), [1, 3], [True, False]):
                nnz = random.randint(0, m * k)
                a = self.genSparseCSRTensor((m, k), nnz, dtype=dtype, device=device, index_dtype=index_dtype)

                # a_batched is a regular CSR tensor but with a batch dimension in the shape
                a_batched = torch._sparse_csr_tensor_unsafe(
                    a.crow_indices(), a.col_indices(), a.values(), (batch_size, m, k))

                b = make_tensor((batch_size, k, n), dtype=dtype, device=device, noncontiguous=noncontiguous)
                for op_b, op_out in itertools.product([True, False], repeat=2):
                    run_test(a, a_batched, b, op_b, op_out, dtype=dtype, device=device)

    def run_test_block_addmm_addmv(self, addmv_addmm, c, a, b, op_b=False, op_out=False, *, dtype=None, device=None):
        alpha = complex(random.random(), random.random()) if dtype.is_complex else random.random()
        beta = complex(random.random(), random.random()) if dtype.is_complex else random.random()
        b = b.mH if (op_b and a.shape == b.shape) else b

        actual = addmv_addmm(c, a, b, alpha=alpha, beta=beta)

        out = torch.empty_like(c.mH if op_out and a.shape == b.shape else c)
        addmv_addmm(c, a, b, alpha=alpha, beta=beta, out=out)

        a_bsr = sp.bsr_matrix(
            (
                a.values().cpu().numpy(),
                a.col_indices().cpu().numpy(),
                a.crow_indices().cpu().numpy(),
            ),
            shape=a.shape,
        )
        expected = alpha * (a_bsr * b.cpu().resolve_conj().numpy()) + beta * c.cpu().numpy()
        self.assertEqual(actual, out)
        self.assertEqual(actual, expected)

    @skipCPUIfNoMklSparse
    @unittest.skipIf(not TEST_SCIPY, "SciPy not found")
    @dtypes(torch.float32, torch.float64, torch.complex64, torch.complex128)
    def test_block_addmm(self, device, dtype):
        for index_dtype in [torch.int32, torch.int64]:
            for (m, n, k), block_size, noncontiguous in zip(itertools.product([1, 5], repeat=3), [1, 2, 3], [True, False]):
                nnz = random.randint(0, m * k)
                a = self.genSparseCSRTensor((m, k), nnz, dtype=dtype, device=device, index_dtype=index_dtype)
                a_data = make_tensor((nnz, block_size, block_size), dtype=dtype, device=device)
                a_data = a_data.mT if noncontiguous else a_data   # Test column-major blocks
                a = torch._sparse_csr_tensor_unsafe(a.crow_indices(), a.col_indices(), a_data, (m * block_size, k * block_size))
                b = make_tensor((k * block_size, n * block_size), dtype=dtype, device=device, noncontiguous=noncontiguous)
                c = make_tensor((m * block_size, n * block_size), dtype=dtype, device=device, noncontiguous=noncontiguous)
                for op_b, op_out in itertools.product([True, False], repeat=2):
                    self.run_test_block_addmm_addmv(torch.addmm, c, a, b, op_b, op_out, dtype=dtype, device=device)

    @skipCPUIfNoMklSparse
    @unittest.skipIf(not TEST_SCIPY, "SciPy not found")
    @dtypes(torch.float32, torch.float64, torch.complex64, torch.complex128)
    def test_block_addmv(self, device, dtype):
        for index_dtype in [torch.int32, torch.int64]:
            block_sizes = [1, 2, 3]
            if TEST_WITH_ROCM or not TEST_CUSPARSE_GENERIC:
                block_sizes = [2, 3]
            for (m, k), block_size, noncontiguous in zip(itertools.product([1, 5], repeat=2), block_sizes, [True, False]):
                nnz = random.randint(0, m * k)
                a = self.genSparseCSRTensor((m, k), nnz, dtype=dtype, device=device, index_dtype=index_dtype)
                a_data = make_tensor((nnz, block_size, block_size), dtype=dtype, device=device)
                a_data = a_data.mT if noncontiguous else a_data  # Test column-major blocks
                a = torch._sparse_csr_tensor_unsafe(a.crow_indices(), a.col_indices(), a_data, (m * block_size, k * block_size))
                b = make_tensor((k * block_size,), dtype=dtype, device=device, noncontiguous=noncontiguous)
                c = make_tensor((m * block_size,), dtype=dtype, device=device, noncontiguous=noncontiguous)
                self.run_test_block_addmm_addmv(torch.addmv, c, a, b, dtype=dtype, device=device)

    @skipCPUIfNoMklSparse
    @skipCUDAIfRocm
    @unittest.skipIf(not TEST_SCIPY, "SciPy not found")
    @dtypes(torch.float32, torch.float64, torch.complex64, torch.complex128)
    def test_block_triangular_solve(self, device, dtype):
        def run_test(a, b, upper, transpose, unitriangular, op_out):
            actual = torch.triangular_solve(b, a, upper=upper, unitriangular=unitriangular, transpose=transpose)
            actual_X = actual.solution
            actual_A_clone = actual.cloned_coefficient
            self.assertTrue(actual_A_clone.numel() == 0)
            if a._nnz() == 0:
                self.assertTrue(actual_X.isnan().all())
                return

            # TODO: replace with torch method when implemented to_dense() on block sparse tensor
            a_bsr = sp.bsr_matrix(
                (
                    a.values().cpu().numpy(),
                    a.col_indices().cpu().numpy(),
                    a.crow_indices().cpu().numpy(),
                ),
                shape=a.shape,
            )
            expected_X, _ = torch.triangular_solve(
                b,
                torch.tensor(a_bsr.todense(), device=device),
                transpose=transpose,
                upper=upper,
                unitriangular=unitriangular)
            self.assertEqual(actual_X, expected_X)

            out = torch.empty_like(b.mH if op_out and a.shape == b.shape else b)
            torch.triangular_solve(
                b, a,
                upper=upper, unitriangular=unitriangular, transpose=transpose, out=(out, actual_A_clone)
            )
            self.assertEqual(out, actual_X)
            self.assertEqual(out, expected_X)

        for index_dtype in [torch.int32, torch.int64]:
            for (m, k), block_size, noncontiguous in zip(itertools.product([1, 5], repeat=2), [2, 3], [True, False]):
                nnz = random.randint(0, m * m)
                a = self.genSparseCSRTensor((m, m), nnz, dtype=dtype, device=device, index_dtype=index_dtype)
                a_data = make_tensor((nnz, block_size, block_size), dtype=dtype, device=device)
                a_data = a_data.mT if noncontiguous else a_data  # Test column-major blocks
                a = torch._sparse_csr_tensor_unsafe(a.crow_indices(), a.col_indices(), a_data, (m * block_size, m * block_size))
                b = make_tensor((m * block_size, k), dtype=dtype, device=device, noncontiguous=noncontiguous)

                for (upper, unitriangular, transpose, op_out) in itertools.product([True, False], repeat=4):
                    run_test(a, b, upper, unitriangular, transpose, op_out)

    @skipCPUIfNoMklSparse
    @dtypes(torch.double)
    def test_mm(self, device, dtype):
        def test_shape(di, dj, dk, nnz):
            for index_dtype in [torch.int32, torch.int64]:
                x = self.genSparseCSRTensor((di, dj), nnz, device=device, dtype=dtype, index_dtype=index_dtype)
                t = torch.randn(di, dk, dtype=dtype, device=device)
                y = torch.randn(dj, dk, dtype=dtype, device=device)
                alpha = random.random()
                beta = random.random()

                # res = beta * t  + alpha * (x @ y)
                res = torch.addmm(t, x, y, beta=beta, alpha=alpha)
                expected = torch.addmm(t, x.to_dense(), y, beta=beta, alpha=alpha)
                self.assertEqual(res, expected)

                res = torch.addmm(t, x, y)
                expected = torch.addmm(t, x.to_dense(), y)
                self.assertEqual(res, expected)

                res = torch.mm(x, y)
                expected = torch.mm(x.to_dense(), y)
                self.assertEqual(res, expected)

        for i in range(2, 5):
            for j in range(2, 8):
                for k in range(2, 8):
                    test_shape(i, j, k, i * j // 2)
        test_shape(4, 4, 4, 0)

    @skipCPUIfNoMklSparse
    @dtypes(*floating_and_complex_types())
    @dtypesIfCUDA(*floating_and_complex_types_and(
                  *[torch.half] if SM53OrLater and TEST_CUSPARSE_GENERIC else [],
                  *[torch.bfloat16] if SM80OrLater and TEST_CUSPARSE_GENERIC else []))
    @precisionOverride({torch.bfloat16: 1e-2, torch.float16: 1e-2})
    def test_sparse_mm(self, device, dtype):
        def test_shape(d1, d2, d3, nnz, transposed, index_dtype):
            if transposed:
                D = torch.randn(d3, d2, dtype=dtype, device=device).t_()
            else:
                D = torch.randn(d2, d3, dtype=dtype, device=device)
            S = self.genSparseCSRTensor((d1, d2), nnz, device=device, dtype=dtype, index_dtype=index_dtype)
            S_dense = S.to_dense()
            self.assertEqual(torch.sparse.mm(S, D), torch.mm(S_dense, D))

        for index_dtype in [torch.int32, torch.int64]:
            test_shape(7, 8, 9, 20, False, index_dtype)
            test_shape(7, 8, 9, 20, True, index_dtype)

    @dtypes(*floating_and_complex_types())
    @dtypesIfCUDA(*floating_and_complex_types_and(
                  *[torch.half] if SM53OrLater and TEST_CUSPARSE_GENERIC else [],
                  *[torch.bfloat16] if SM80OrLater and TEST_CUSPARSE_GENERIC else []))
    @precisionOverride({torch.bfloat16: 1e-2, torch.float16: 1e-2})
    def test_sparse_addmm(self, device, dtype):
        def test_shape(m, n, p, nnz, broadcast, index_dtype, alpha_beta=None):
            if alpha_beta is None:
                alpha = random.random()
                beta = random.random()
            else:
                alpha, beta = alpha_beta
            if broadcast:
                D1 = make_tensor((), dtype=dtype, device=device)
            else:
                D1 = make_tensor([n, p], dtype=dtype, device=device)
            D2 = make_tensor([m, p], dtype=dtype, device=device)
            S = self.genSparseCSRTensor([n, m], nnz, dtype=dtype, device=device, index_dtype=index_dtype)
            S_dense = S.to_dense()
            Y = torch.sparse.addmm(D1, S, D2, beta=beta, alpha=alpha)
            Y_dense = torch.addmm(D1, S_dense, D2, beta=beta, alpha=alpha)
            self.assertEqual(Y, Y_dense)

        for index_dtype in [torch.int32, torch.int64]:
            test_shape(7, 8, 9, 20, False, index_dtype, None)
            test_shape(7, 8, 9, 20, True, index_dtype, None)
            test_shape(7, 8, 9, 20, False, index_dtype, (1, 0))
            test_shape(7, 8, 9, 20, True, index_dtype, (1, 0))
            test_shape(7, 8, 9, 20, False, index_dtype, (1, 1))
            test_shape(7, 8, 9, 20, True, index_dtype, (1, 1))

    @skipCPUIfNoMklSparse
    @dtypes(*floating_and_complex_types())
    @precisionOverride({torch.double: 1e-8, torch.float: 1e-4, torch.bfloat16: 0.6,
                        torch.half: 1e-1, torch.cfloat: 1e-4, torch.cdouble: 1e-8})
    @dtypesIfCUDA(torch.complex64,
                  *[torch.complex128] if CUSPARSE_SPMM_COMPLEX128_SUPPORTED else [],
                  *floating_types_and(
                      *[torch.bfloat16] if SM80OrLater else [],
                      *[torch.half] if SM53OrLater else []))
    @skipCUDAIf(
        not _check_cusparse_spgemm_available(),
        "cuSparse Generic API SpGEMM is not available"
    )
    def test_addmm_all_sparse_csr(self, device, dtype):
        M = torch.randn(10, 25, device=device).to(dtype)
        m1 = torch.randn(10, 50, device=device).to(dtype)
        m2 = torch.randn(50, 25, device=device).to(dtype)
        _test_addmm_addmv(self, torch.addmm, M, m1, m2, layout=torch.sparse_csr, mode="all_sparse")

        # Test 0-strided
        M = torch.randn(10, 1, device=device).to(dtype).expand(10, 25)
        m1 = torch.randn(10, 1, device=device).to(dtype).expand(10, 50)
        m2 = torch.randn(50, 25, device=device).to(dtype)
        _test_addmm_addmv(self, torch.addmm, M, m1, m2, layout=torch.sparse_csr, mode="all_sparse")

        # Test beta=0, M=nan
        M = torch.full((10, 25), float('nan'), device=device).to(dtype)
        m1 = torch.randn(10, 50, device=device).to(dtype)
        m2 = torch.randn(50, 25, device=device).to(dtype)
        _test_addmm_addmv(self, torch.addmm, M, m1, m2, beta=0, layout=torch.sparse_csr, mode="all_sparse")

        # Test transpose
        for t1, t2, t3, t4 in itertools.product([True, False], repeat=4):
            def maybe_transpose(cond, m):
                if not cond:
                    return m
                return m.t().clone(memory_format=torch.contiguous_format).t()

            M = maybe_transpose(t1, torch.randn(10, 25, device=device).to(dtype))
            m1 = maybe_transpose(t2, torch.randn(10, 50, device=device).to(dtype))
            m2 = maybe_transpose(t3, torch.randn(50, 25, device=device).to(dtype))
            _test_addmm_addmv(self, torch.addmm, M, m1, m2, transpose_out=t4, layout=torch.sparse_csr, mode="all_sparse")

    @onlyCPU
    @skipCPUIfNoMklSparse
    @dtypes(*floating_and_complex_types())
    def test_addmm_dense_result(self, device, dtype):
        M = torch.randn(10, 25, device=device).to(dtype)
        m1 = torch.randn(10, 50, device=device).to(dtype)
        m2 = torch.randn(50, 25, device=device).to(dtype)
        _test_addmm_addmv(self, torch.addmm, M, m1, m2, layout=torch.sparse_csr, mode="dense_result")

        # Test 0-strided
        M = torch.randn(10, 1, device=device).to(dtype).expand(10, 25)
        m1 = torch.randn(10, 1, device=device).to(dtype).expand(10, 50)
        m2 = torch.randn(50, 25, device=device).to(dtype)
        _test_addmm_addmv(self, torch.addmm, M, m1, m2, layout=torch.sparse_csr, mode="dense_result")

        # Test beta=0, M=nan
        M = torch.full((10, 25), float('nan'), device=device).to(dtype)
        m1 = torch.randn(10, 50, device=device).to(dtype)
        m2 = torch.randn(50, 25, device=device).to(dtype)
        _test_addmm_addmv(self, torch.addmm, M, m1, m2, beta=0, layout=torch.sparse_csr, mode="dense_result")

        # Test transpose
        for t1, t2, t3, t4 in itertools.product([True, False], repeat=4):
            def maybe_transpose(cond, m):
                if not cond:
                    return m
                return m.t().clone(memory_format=torch.contiguous_format).t()

            M = maybe_transpose(t1, torch.randn(10, 25, device=device).to(dtype))
            m1 = maybe_transpose(t2, torch.randn(10, 50, device=device).to(dtype))
            m2 = maybe_transpose(t3, torch.randn(50, 25, device=device).to(dtype))
            _test_addmm_addmv(self, torch.addmm, M, m1, m2, transpose_out=t4, layout=torch.sparse_csr, mode="dense_result")

    @skipCPUIfNoMklSparse
    @dtypes(*floating_and_complex_types())
    @dtypesIfCUDA(torch.complex64,
                  *[torch.complex128] if CUSPARSE_SPMM_COMPLEX128_SUPPORTED else [],
                  *floating_types_and(
                      *[torch.bfloat16] if SM80OrLater else [],
                      *[torch.half] if SM53OrLater else []))
    @skipCUDAIf(
        not _check_cusparse_spgemm_available(),
        "cuSparse Generic API SpGEMM is not available"
    )
    @precisionOverride({torch.double: 1e-8, torch.float: 1e-4, torch.bfloat16: 0.6,
                        torch.half: 1e-1, torch.cfloat: 1e-4, torch.cdouble: 1e-8})
    def test_addmm_sizes_all_sparse_csr(self, device, dtype):
        for m in [0, 1, 25]:
            for n in [0, 1, 10]:
                for k in [0, 1, 8]:
                    M = torch.randn(n, m, device=device).to(dtype)
                    m1 = torch.randn(n, k, device=device).to(dtype)
                    m2 = torch.randn(k, m, device=device).to(dtype)
                    _test_addmm_addmv(self, torch.addmm, M, m1, m2, layout=torch.sparse_csr, mode="all_sparse")

                    M = torch.randn(n, m, device=device).to(dtype).to_sparse_csr()
                    m1 = torch.randn(n, k + 1, device=device).to(dtype).to_sparse_csr()
                    m2 = torch.randn(k, m, device=device).to(dtype).to_sparse_csr()
                    self.assertRaisesRegex(RuntimeError, f"{n}x{k + 1}.*{k}x{m}", lambda: torch.addmm(M, m1, m2))
                    self.assertRaisesRegex(RuntimeError, f"{n}x{k + 1}.*{k}x{m}", lambda: torch.mm(m1, m2))

    @skipCPUIfNoMklSparse
    @dtypes(torch.float)
    def test_addmm_errors(self, device, dtype):
        # test that the errors are the same for dense and sparse versions
        import re

        def test1(*, is_sparse):
            # shapes must be compatible for matrix multiplication
            a = make_tensor((2, 3), dtype=dtype, device=device)
            if is_sparse:
                a_sparse = a.to_sparse_csr()
                return torch.addmm(a, a_sparse, a)
            else:
                return torch.addmm(a, a, a)

        def test2(*, is_sparse):
            # mat2 must be a matrix
            a = make_tensor((2, 3), dtype=dtype, device=device)
            if is_sparse:
                a_sparse = a.to_sparse_csr()
                return torch.addmm(a, a_sparse, a.unsqueeze(0))
            else:
                return torch.addmm(a, a, a.unsqueeze(0))

        def test3(*, is_sparse):
            # the first input needs to be 1D or 2D
            a = make_tensor((3, 3), dtype=dtype, device=device)
            if is_sparse:
                a_sparse = a.to_sparse_csr()
                return torch.addmm(a.unsqueeze(0), a_sparse, a)
            else:
                return torch.addmm(a.unsqueeze(0), a, a)

        for test in (test1, test2, test3):
            try:
                test(is_sparse=False)
            except RuntimeError as msg:
                with self.assertRaisesRegex(RuntimeError, re.escape(str(msg))):
                    test(is_sparse=True)

    @skipCPUIfNoMklSparse
    @dtypes(torch.float)
    def test_mm_errors(self, device, dtype):
        # test that the errors are the same for dense and sparse versions
        import re

        def test1(*, is_sparse):
            # shapes must be compatible for matrix multiplication
            a = make_tensor((2, 3), dtype=dtype, device=device)
            if is_sparse:
                a_sparse = a.to_sparse_csr()
                return torch.mm(a_sparse, a)
            else:
                return torch.mm(a, a)

        def test2(*, is_sparse):
            # mat2 must be a matrix
            a = make_tensor((2, 3), dtype=dtype, device=device)
            if is_sparse:
                a_sparse = a.to_sparse_csr()
                return torch.mm(a_sparse, a.unsqueeze(0))
            else:
                return torch.mm(a, a.unsqueeze(0))

        for test in (test1, test2):
            try:
                test(is_sparse=False)
            except RuntimeError as msg:
                with self.assertRaisesRegex(RuntimeError, re.escape(str(msg))):
                    test(is_sparse=True)

    @dtypes(torch.float, torch.double)
    def test_add(self, device, dtype):
        def _test_spadd_shape(nnz, shape):
            x = self.genSparseCSRTensor(shape, nnz, dtype=dtype, device=device, index_dtype=torch.int32)
            y = torch.randn(*shape, dtype=dtype, device=device)
            r = random.random()

            res = torch.add(y, x, alpha=r)
            expected = y + r * x.to_dense()
            self.assertEqual(res, expected)

            # Non contiguous dense tensor
            s = list(shape)
            s[0] = shape[-1]
            s[-1] = shape[0]
            y = torch.randn(*s, dtype=torch.double, device=device)
            y.transpose_(0, len(s) - 1)
            r = random.random()

            res = torch.add(y, x, alpha=r)
            expected = y + r * x.to_dense()

            self.assertEqual(res, expected)

        _test_spadd_shape(10, [100, 100])
        _test_spadd_shape(0, [100, 100])
        _test_spadd_shape(10, [100, 1])
        _test_spadd_shape(10, [1, 100])

    @skipCPUIfNoMklSparse
    @dtypes(torch.float32, torch.float64, torch.complex64, torch.complex128)
    def test_sparse_add(self, device, dtype):
        def run_test(m, n, index_dtype):

            if TEST_WITH_ROCM and dtype.is_complex:
                self.skipTest("ROCm doesn't work with complex dtype correctly.")

            alpha = random.random()
            nnz1 = random.randint(0, m * n)
            nnz2 = random.randint(0, m * n)
            nnz3 = random.randint(0, m * n)

            if TEST_WITH_ROCM:
                # ROCm fails when nnz = 0
                nnz1, nnz2, nnz3 = max(1, nnz1), max(1, nnz2), max(1, nnz3)

            S1 = self.genSparseCSRTensor([m, n], nnz1, dtype=dtype, device=device, index_dtype=index_dtype)
            S2 = self.genSparseCSRTensor([m, n], nnz2, dtype=dtype, device=device, index_dtype=index_dtype)
            S3 = self.genSparseCSRTensor([m, n], nnz3, dtype=dtype, device=device, index_dtype=index_dtype)

            expected = torch.add(S1.to_dense(), S2.to_dense(), alpha=alpha)
            actual = torch.add(S1, S2, alpha=alpha, out=S3)

            self.assertEqual(actual.to_dense(), expected)
            self.assertEqual(S3.to_dense(), expected)

        for index_dtype in [torch.int32, torch.int64]:
            for m, n in itertools.product([3, 5], [3, 5]):
                run_test(m, n, index_dtype)

    @dtypes(torch.float32, torch.float64, torch.complex64, torch.complex128)
    def test_sparse_add_errors(self, device, dtype):
        def run_test(index_type):
            a = self.genSparseCSRTensor((2, 2), 3, dtype=dtype, device=device, index_dtype=index_dtype)
            b = self.genSparseCSRTensor((2, 1), 2, dtype=dtype, device=device, index_dtype=index_dtype)
            with self.assertRaisesRegex(RuntimeError, "Expected input tensors to have the same shape"):
                torch.add(a, b)

        for index_dtype in [torch.int32, torch.int64]:
            run_test(index_dtype)

    @skipCPUIfNoMklSparse
    @skipCUDAIf(
        not _check_cusparse_triangular_solve_available(),
        "cuSparse Generic API SpSV is not available"
    )
    @dtypes(torch.float32, torch.float64, torch.complex64, torch.complex128)
    @precisionOverride({torch.float32: 1e-3, torch.complex64: 1e-3,
                        torch.float64: 1e-8, torch.complex128: 1e-8})
    def test_sparse_triangular_solve(self, device, dtype):

        def run_test(n, k, upper, unitriangular, transpose, zero):
            triangle_function = torch.triu if upper else torch.tril
            make_A = torch.zeros if zero else make_tensor
            A = make_A((n, n), dtype=dtype, device=device)
            A = triangle_function(A)
            A_sparse = A.to_sparse_csr()
            B = make_tensor((n, k), dtype=dtype, device=device)

            expected = torch.triangular_solve(B, A, upper=upper, unitriangular=unitriangular, transpose=transpose)
            expected_X = expected.solution

            actual = torch.triangular_solve(B, A_sparse, upper=upper, unitriangular=unitriangular, transpose=transpose)
            actual_X = actual.solution
            actual_A_clone = actual.cloned_coefficient
            self.assertTrue(actual_A_clone.numel() == 0)
            if A_sparse._nnz() == 0:
                self.assertTrue(actual_X.isnan().all())
                return
            self.assertEqual(actual_X, expected_X)

            # test out with C contiguous strides
            out = torch.empty_strided((n, k), (k, 1), dtype=dtype, device=device)
            torch.triangular_solve(
                B, A_sparse,
                upper=upper, unitriangular=unitriangular, transpose=transpose, out=(out, actual_A_clone)
            )
            self.assertEqual(out, expected_X)

            # test out with F contiguous strides
            out = torch.empty_strided((n, k), (1, n), dtype=dtype, device=device)
            torch.triangular_solve(
                B, A_sparse,
                upper=upper, unitriangular=unitriangular, transpose=transpose, out=(out, actual_A_clone)
            )
            self.assertEqual(out, expected_X)
            self.assertEqual(out.stride(), (1, n))

            # test out with discontiguous strides
            out = torch.empty_strided((2 * n, k), (1, 2 * n), dtype=dtype, device=device)[::2]
            if n > 0 and k > 0:
                self.assertFalse(out.is_contiguous())
                self.assertFalse(out.t().is_contiguous())
            before_stride = out.stride()
            torch.triangular_solve(
                B, A_sparse,
                upper=upper, unitriangular=unitriangular, transpose=transpose, out=(out, actual_A_clone)
            )
            self.assertEqual(out, expected_X)
            self.assertEqual(out.stride(), before_stride)

        ks = [0, 1, 3]
        ns = [5, 3, 0]
        for (k, n), (upper, unitriangular, transpose, zero) in itertools.product(itertools.product(ks, ns),
                                                                                 itertools.product([True, False], repeat=4)):
            run_test(n, k, upper, unitriangular, transpose, zero)

    @skipCUDAIfRocm
    @onlyCUDA
    @skipCUDAIf(
        not _check_cusparse_sddmm_available(),
        "cuSparse Generic API SDDMM is not available"
    )
    @dtypes(torch.float32, torch.float64, torch.complex64, torch.complex128)
    @precisionOverride({torch.float32: 1e-3, torch.complex64: 1e-3,
                        torch.float64: 1e-8, torch.complex128: 1e-8})
    def test_sampled_addmm(self, device, dtype):
        def run_test(c, a, b, op_a, op_b, *, alpha=None, beta=None):
            if dtype.is_complex:
                alpha = random.random() + 0.3j if alpha is None else alpha
                beta = random.random() + 0.6j if beta is None else beta
            else:
                alpha = random.random() if alpha is None else alpha
                beta = random.random() if beta is None else beta

            if op_a and a.shape == b.shape:
                a = a.mH
            if op_b and a.shape == b.shape:
                b = b.mH

            actual = torch.sparse.sampled_addmm(c, a, b, alpha=alpha, beta=beta)

            out = torch.sparse_csr_tensor(
                *map(torch.clone, (actual.crow_indices(), actual.col_indices())),
                torch.empty_like(actual.values()),
                size=c.shape
            )
            torch.sparse.sampled_addmm(c, a, b, alpha=alpha, beta=beta, out=out)

            spy_c = torch.sparse_csr_tensor(c.crow_indices(), c.col_indices(), torch.ones_like(c.values()), size=c.shape)
            expected = alpha * (a @ b) * spy_c.to_dense() + beta * c.to_dense()
            self.assertEqual(actual.to_dense(), out.to_dense())
            self.assertEqual(actual.to_dense(), expected)

        for index_dtype in [torch.int32, torch.int64]:
            for (m, n, k), noncontiguous in zip(itertools.product([1, 5], repeat=3), [True, False]):
                nnz = random.randint(0, m * n)
                c = self.genSparseCSRTensor((m, n), nnz, dtype=dtype, device=device, index_dtype=index_dtype)
                a = make_tensor((m, k), dtype=dtype, device=device, noncontiguous=noncontiguous)
                b = make_tensor((k, n), dtype=dtype, device=device, noncontiguous=noncontiguous)
                for op_a, op_b in itertools.product([True, False], repeat=2):
                    run_test(c, a, b, op_a, op_b)

    @skipCUDAIfRocm
    @onlyCUDA
    @skipCUDAIf(True, "Causes CUDA memory exception, see https://github.com/pytorch/pytorch/issues/72177")
    @skipCUDAIf(
        not _check_cusparse_sddmm_available(),
        "cuSparse Generic API SDDMM is not available"
    )
    @dtypes(torch.float32, torch.float64, torch.complex64, torch.complex128)
    @precisionOverride({torch.float32: 1e-3, torch.complex64: 1e-3,
                        torch.float64: 1e-8, torch.complex128: 1e-8})
    def test_sampled_addmm_zero_sized(self, device, dtype):
        def run_test(c, a, b):
            actual = torch.sparse.sampled_addmm(c, a, b)
            self.assertEqual(actual.shape, c.shape)

        for m, n, k in itertools.product([0, 5], repeat=3):
            c = torch.empty(m, n, dtype=dtype, device=device, layout=torch.sparse_csr)
            a = make_tensor((m, k), dtype=dtype, device=device)
            b = make_tensor((k, n), dtype=dtype, device=device)
            run_test(c, a, b)

    @skipCUDAIfRocm
    @onlyCUDA
    @skipCUDAIf(
        not _check_cusparse_sddmm_available(),
        "cuSparse Generic API SDDMM is not available"
    )
    @dtypes(torch.float32, torch.float64, torch.complex64, torch.complex128)
    def test_sampled_addmm_errors(self, device, dtype):
        # test that the errors are the same for dense and sparse sampled versions
        # import re

        # shapes must be compatible for matrix multiplication
        a = make_tensor((2, 3), dtype=dtype, device=device)
        a_sparse = a.to_sparse_csr()
        with self.assertRaisesRegex(RuntimeError, r"cannot be multiplied"):
            torch.sparse.sampled_addmm(a_sparse, a, a)

        # mat1 must be a matrix
        with self.assertRaisesRegex(RuntimeError, r"Expected mat1 to be a matrix"):
            torch.sparse.sampled_addmm(a_sparse, a.unsqueeze(0), a)

        # mat2 must be a matrix
        with self.assertRaisesRegex(RuntimeError, r"Expected mat2 to be a matrix"):
            torch.sparse.sampled_addmm(a_sparse, a, a.unsqueeze(0))

        a = make_tensor((2, 2), dtype=dtype, device=device)
        b = make_tensor((3, 3), dtype=dtype, device=device)
        b_sparse = b.to_sparse_csr()
        with self.assertRaisesRegex(RuntimeError, r"self dim 0 must match mat1 dim 0"):
            torch.sparse.sampled_addmm(b_sparse, a, a)

        b = make_tensor((2, 3), dtype=dtype, device=device)
        b_sparse = b.to_sparse_csr()
        with self.assertRaisesRegex(RuntimeError, r"self dim 1 must match mat2 dim 1"):
            torch.sparse.sampled_addmm(b_sparse, a, a)

        a = make_tensor((2, 2), dtype=dtype, device=device)
        a_sparse = a.to_sparse_csr()
        with self.assertRaisesRegex(RuntimeError, r"Expected mat1 to have strided layout"):
            torch.sparse.sampled_addmm(a_sparse, a_sparse, a_sparse)

        with self.assertRaisesRegex(RuntimeError, r"Expected mat2 to have strided layout"):
            torch.sparse.sampled_addmm(a_sparse, a, a_sparse)

<<<<<<< HEAD
    @skipMeta
    @dtypes(*all_types_and_complex_and(torch.half, torch.bool, torch.bfloat16))
=======
    @dtypes(*get_all_dtypes())
>>>>>>> f89fadd4
    def test_coo_csr_conversion(self, device, dtype):
        for m, n in itertools.product([5, 2, 0], [5, 2, 0]):
            size = (m, n)
            dense = make_tensor(size, dtype=dtype, device=device)
            coo_sparse = dense.to_sparse()
            csr_sparse = coo_sparse.to_sparse_csr()

            self.assertEqual(csr_sparse.to_dense(), dense)

<<<<<<< HEAD
    @skipMeta
    @dtypes(*all_types_and_complex_and(torch.half, torch.bool, torch.bfloat16))
    def test_csr_coo_conversion(self, device, dtype):
        for m, n in itertools.product([5, 2, 0], [5, 2, 0]):
            size = (m, n)
            dense = make_tensor(size, dtype=dtype, device=device)
            csr_sparse = dense.to_sparse_csr()
            coo_sparse = csr_sparse.to_sparse()

            self.assertEqual(coo_sparse.to_dense(), dense)

=======
>>>>>>> f89fadd4
    @ops(_sparse_csr_ops)
    def test_sparse_csr_consistency(self, device, dtype, op):
        samples = list(op.sample_inputs(device, dtype))

        # Fail early to prevent silent success with this test
        ndims_equals_2d = (s.input.ndim == 2 for s in samples)
        if not any(ndims_equals_2d):
            raise ValueError("Expected at least one 2D tensor in samples.")

        for sample in samples:
            assert torch.is_tensor(sample.input)
            # Sparse CSR only supports 2D tensors as inputs
            if sample.input.ndim != 2:
                continue

            expected = op(sample.input, *sample.args, **sample.kwargs)
            assert torch.is_tensor(expected)
            output = op(sample.input.to_sparse_csr(), *sample.args, **sample.kwargs)
            assert torch.is_tensor(output)

            self.assertEqual(output.to_dense(), expected)

    # Currently, there is no rule in PyTorch for filling zeros in the outputs
    #   from operations on Sparse CSR tensors. Hence only those operators are supported
    #   which have 0->0 correspondence, example: sin(0) = 0, tan(0) = 0 but
    #   cos(0) = 1 (and hence it's not supported).
    # Note: here, we do this test only for unary operators
    @ops(sparse_csr_unary_ufuncs)
    def test_zero_to_zero_correspondence_unary(self, device, dtype, op):
        zero = torch.zeros((1, 2), dtype=dtype, device=device)
        tensor_explicit_zeros = torch.sparse_csr_tensor([0, 1], [1], [0], dtype=dtype, device=device)

        output_zero = op(zero)
        expected_zero = zero.to(output_zero.dtype)

        output_explicit_zeros = op(tensor_explicit_zeros).to_dense()
        expected_explicit_zeros = tensor_explicit_zeros.to_dense().to(output_explicit_zeros.dtype)

        for (output, expected) in [
                (output_zero, expected_zero),
                (output_explicit_zeros, expected_explicit_zeros)
        ]:
            self.assertEqual(output, expected, f"This operator ({op.name}) should not be supported for "
                             "Sparse CSR as it breaks 0->0 correspondence.")

        for inp in [zero.to_sparse_csr(), tensor_explicit_zeros]:
            self.assertEqual(op(inp).values().numel(), inp.values().numel(),
                             f"{op.name} fails to preserve sparsity pattern.")

    @ops(sparse_csr_unary_ufuncs)
    def test_sparse_csr_unary_out(self, device, dtype, op):
        samples = op.sample_inputs(device, dtype)

        if not op.supports_out:
            self.skipTest("Skipped! Out not supported")

        for sample in samples:
            assert torch.is_tensor(sample.input)
            # Sparse CSR only supports 2D tensors as inputs
            # Fail early to prevent silent success with this test
            if sample.input.ndim != 2:
                raise ValueError("Expected 2D tensor but got tensor with dimension: {sample.input.ndim}.")

            sample.input = sample.input.to_sparse_csr()
            expect = op(sample.input, *sample.args, **sample.kwargs)

            out = self.genSparseCSRTensor(sample.input.size(), sample.input._nnz(),
                                          device=sample.input.device, dtype=expect.dtype,
                                          index_dtype=sample.input.crow_indices().dtype)
            op(sample.input, *sample.args, **sample.kwargs, out=out)

            self.assertEqual(out.values(), expect.values())
            self.assertEqual(out.crow_indices(), expect.crow_indices())
            self.assertEqual(out.col_indices(), expect.col_indices())
            self.assertEqual(out._nnz(), expect._nnz())

    @ops(sparse_csr_unary_ufuncs)
    def test_sparse_csr_unary_inplace(self, device, dtype, op):
        samples = op.sample_inputs(device, dtype)

        if op.inplace_variant is None:
            self.skipTest("Skipped! Inplace variant not supported!")

        for sample in samples:
            assert torch.is_tensor(sample.input)
            # Sparse CSR only supports 2D tensors as inputs
            # Fail early to prevent silent success with this test
            if sample.input.ndim != 2:
                raise ValueError("Expected 2D tensor but got tensor with dimension: {sample.input.ndim}.")

            sample.input = sample.input.to_sparse_csr()
            expect = op(sample.input, *sample.args, **sample.kwargs)

            if not torch.can_cast(expect.dtype, dtype):
                with self.assertRaisesRegex(RuntimeError, "result type"):
                    op.inplace_variant(sample.input, *sample.args, **sample.kwargs)
                continue

            if sample.input.is_complex() and op.name == "abs":
                with self.assertRaisesRegex(RuntimeError, "not supported"):
                    op.inplace_variant(sample.input, *sample.args, **sample.kwargs)
                continue

            actual = op.inplace_variant(sample.input, *sample.args, **sample.kwargs)

            self.assertIs(actual, sample.input)
            self.assertEqual(actual.values(), expect.values())
            self.assertEqual(actual.crow_indices(), expect.crow_indices())
            self.assertEqual(actual.col_indices(), expect.col_indices())
            self.assertEqual(actual._nnz(), expect._nnz())

    @unittest.expectedFailure
    @ops(sparse_csr_unary_ufuncs, dtypes=OpDTypes.supported, allowed_dtypes=[torch.double, torch.cdouble])
    def test_autograd_sparse_csr_unary(self, device, dtype, op):
        samples = list(op.sample_inputs(device, dtype))

        # Fail early to prevent silent success with this test
        ndims_equals_2d = (s.input.ndim == 2 for s in samples)
        if not any(ndims_equals_2d):
            raise ValueError("Expected at least one 2D tensor in samples.")

        for sample in samples:
            sparse_input = sample.input.to_sparse_csr().requires_grad_(True)

            def fn(input):
                output = op.gradcheck_wrapper(op.get_op(), input, *sample.args, **sample.kwargs)
                output = output.to_dense()
                if sample.output_process_fn_grad is not None:
                    return sample.output_process_fn_grad(output)
                return output

            # NotImplementedError inside gradcheck when computing numerical Jacobian
            self.assertTrue(torch.autograd.gradcheck(fn, (sparse_input,), fast_mode=False, check_sparse_nnz=True))

            # RuntimeError: Unsupported input layout: SparseCsr
            output = fn(sparse_input)
            output.backward(torch.ones_like(output))
            assert torch.is_tensor(sparse_input.grad)

    @dtypes(torch.float64)
    def test_autograd_dense_output_addmm(self, device, dtype):
        from torch.testing._internal.common_methods_invocations import sample_inputs_addmm

        samples = list(sample_inputs_addmm(None, device, dtype, requires_grad=True))

        # Fail early to prevent silent success with this test
        ndims_equals_2d = (s.args[0].ndim == 2 for s in samples)
        if not any(ndims_equals_2d):
            raise ValueError("Expected at least one 2D tensor in samples to convert to sparse.")

        for sample in samples:
            a = sample.args[0].to_sparse_csr()

            for addmm in [torch.addmm, torch.sparse.addmm]:

                def fn(c, b):
                    output = addmm(c, a, b, **sample.kwargs)
                    if sample.output_process_fn_grad is not None:
                        return sample.output_process_fn_grad(output)
                    return output

                self.assertTrue(torch.autograd.gradcheck(fn, [sample.input, sample.args[1]], fast_mode=True))

                # noncontiguous
                c = make_tensor(sample.input.shape, device=device, dtype=dtype, noncontiguous=True, requires_grad=True)
                b = make_tensor(sample.args[1].shape, device=device, dtype=dtype, noncontiguous=True, requires_grad=True)
                self.assertTrue(torch.autograd.gradcheck(fn, [c, b], fast_mode=True))

    @skipCUDAIfRocm
    @skipCPUIfNoMklSparse
    @dtypes(torch.float64)
    def test_autograd_dense_output_addmv(self, device, dtype):
        from torch.testing._internal.common_methods_invocations import sample_inputs_addmv

        samples = list(sample_inputs_addmv(None, device, dtype, requires_grad=True))

        # Fail early to prevent silent success with this test
        ndims_equals_2d = (s.args[0].ndim == 2 for s in samples)
        if not any(ndims_equals_2d):
            raise ValueError("Expected at least one 2D tensor in samples to convert to sparse.")

        for sample in samples:
            a = sample.args[0].to_sparse_csr()

            def fn(c, b):
                output = torch.addmv(c, a, b, **sample.kwargs)
                if sample.output_process_fn_grad is not None:
                    return sample.output_process_fn_grad(output)
                return output

            self.assertTrue(torch.autograd.gradcheck(fn, [sample.input, sample.args[1]], fast_mode=True))

            # noncontiguous
            c = make_tensor(sample.input.shape, device=device, dtype=dtype, noncontiguous=True, requires_grad=True)
            b = make_tensor(sample.args[1].shape, device=device, dtype=dtype, noncontiguous=True, requires_grad=True)
            self.assertTrue(torch.autograd.gradcheck(fn, [c, b], fast_mode=True))

    @ops(binary_ops_with_dense_output, dtypes=OpDTypes.supported, allowed_dtypes=[torch.double, ])
    def test_autograd_dense_output(self, device, dtype, op):
        if op.name == "mv" and no_mkl_sparse and self.device_type == 'cpu':
            self.skipTest("MKL Sparse is not available")
        if op.name == "mv" and TEST_WITH_ROCM and self.device_type == 'cuda':
            # mv currently work only on CUDA
            self.skipTest("ROCm is not supported")

        samples = list(op.sample_inputs(device, dtype, requires_grad=True))

        # Fail early to prevent silent success with this test
        ndims_equals_2d = (s.input.ndim == 2 for s in samples)
        if not any(ndims_equals_2d):
            raise ValueError("Expected at least one 2D tensor in samples.")

        # Here we assume that the signature is op(sparse_input, dense_input) -> dense_output
        for sample in samples:
            sparse_input = sample.input.to_sparse_csr()

            def fn(*args):
                output = op.gradcheck_wrapper(op.get_op(), sparse_input, *args, **sample.kwargs)
                if sample.output_process_fn_grad is not None:
                    return sample.output_process_fn_grad(output)
                return output

            self.assertTrue(torch.autograd.gradcheck(fn, sample.args, fast_mode=True))

            # noncontiguous
            args = [make_tensor(a.shape, device=device, dtype=dtype, noncontiguous=True, requires_grad=True) for a in sample.args]
            self.assertTrue(torch.autograd.gradcheck(fn, args, fast_mode=True))

    @dtypes(*all_types_and_complex())
    def test_direct_coo_csr_conversion(self, device, dtype):
        for m, n in itertools.product([5, 2, 0], [5, 2, 0]):
            size = (m, n)
            dense = make_tensor(size, dtype=dtype, device=device)
            coo_sparse = dense.to_sparse_coo()

            self.assertEqual(coo_sparse.to_sparse_csr().to_sparse_coo(), coo_sparse)

    @unittest.skipIf(TEST_WITH_ROCM, "The test doesn't support ROCM")
    @dtypes(*floating_and_complex_types())
    def test_linalg_solve_sparse_csr_cusolver(self, device, dtype):
        from torch.testing._internal.common_methods_invocations import sample_inputs_linalg_solve

        if (device == 'meta') or (device == 'cpu' and not torch.cuda.is_available()):
            self.skipTest("Skipped!")

        samples = sample_inputs_linalg_solve(None, device, dtype)

        for sample in samples:
            if sample.input.ndim != 2:
                continue

            out = torch.zeros(sample.args[0].size(), dtype=dtype, device=device)
            if not torch.cuda.is_available():
                with self.assertRaisesRegex(RuntimeError, "PyTorch was not built with CUDA support"):
                    torch.linalg.solve(sample.input.to_sparse_csr(), *sample.args, **sample.kwargs, out=out)
                break

            if sample.args[0].ndim != 1 and sample.args[0].size(-1) != 1:
                with self.assertRaisesRegex(RuntimeError, "not implemented yet"):
                    torch.linalg.solve(sample.input.to_sparse_csr(), *sample.args, **sample.kwargs, out=out)
                break
            if not sample.args[0].numel():
                with self.assertRaisesRegex(RuntimeError,
                                            "Expected non-empty other tensor, but found empty tensor"):
                    torch.linalg.solve(sample.input.to_sparse_csr(), *sample.args, **sample.kwargs, out=out)
                break

            expect = torch.linalg.solve(sample.input, *sample.args, **sample.kwargs)
            sample.input = sample.input.to_sparse_csr()
            torch.linalg.solve(sample.input, *sample.args, **sample.kwargs, out=out)
            self.assertEqual(expect, out)

    @skipMeta
    @dtypes(*all_types_and_complex_and(torch.half, torch.bool, torch.bfloat16))
    def test_transpose(self, device, dtype):

        def run_test(shape, nnz, index_type, dim0, dim1):
            a = self.genSparseCSRTensor(shape, nnz, dtype=dtype, device=device, index_dtype=index_dtype)

            t = a.transpose(dim0, dim1)

            self.assertEqual(t.to_dense(), a.to_dense().transpose(dim0, dim1))

        for shape, index_dtype, (dim0, dim1) in itertools.product(
                [(10, 5), (10, 10)],
                [torch.int32, torch.int64],
                [(0, 0), (0, 1)]):
            run_test(shape, 0, index_dtype, dim0, dim1)
            run_test(shape, max(shape), index_dtype, dim0, dim1)
            run_test(shape, shape[0] * shape[1], index_dtype, dim0, dim1)

    # TODO: This is a stopgap for a rigorous extension of our autograd tests
    # to test the functionality of detach
    @skipMeta
    @dtypes(*all_types_and_complex_and(torch.half, torch.bool, torch.bfloat16))
    def test_exercise_detach(self, device, dtype):
        shape = (3, 3)
        nnz = 4
        for index_dtype in [torch.int32, torch.int64]:
            inp = self.genSparseCSRTensor(shape, nnz, dtype=dtype, device=device, index_dtype=index_dtype)
            detached_inp = inp.detach()
            self.assertEqual(inp.values(), detached_inp.values())
            self.assertEqual(inp.crow_indices(), detached_inp.crow_indices())
            self.assertEqual(inp.col_indices(), detached_inp.col_indices())



# e.g., TestSparseCSRCPU and TestSparseCSRCUDA
instantiate_device_type_tests(TestSparseCSR, globals())

if __name__ == '__main__':
    run_tests()<|MERGE_RESOLUTION|>--- conflicted
+++ resolved
@@ -1301,12 +1301,7 @@
         with self.assertRaisesRegex(RuntimeError, r"Expected mat2 to have strided layout"):
             torch.sparse.sampled_addmm(a_sparse, a, a_sparse)
 
-<<<<<<< HEAD
-    @skipMeta
     @dtypes(*all_types_and_complex_and(torch.half, torch.bool, torch.bfloat16))
-=======
-    @dtypes(*get_all_dtypes())
->>>>>>> f89fadd4
     def test_coo_csr_conversion(self, device, dtype):
         for m, n in itertools.product([5, 2, 0], [5, 2, 0]):
             size = (m, n)
@@ -1316,20 +1311,6 @@
 
             self.assertEqual(csr_sparse.to_dense(), dense)
 
-<<<<<<< HEAD
-    @skipMeta
-    @dtypes(*all_types_and_complex_and(torch.half, torch.bool, torch.bfloat16))
-    def test_csr_coo_conversion(self, device, dtype):
-        for m, n in itertools.product([5, 2, 0], [5, 2, 0]):
-            size = (m, n)
-            dense = make_tensor(size, dtype=dtype, device=device)
-            csr_sparse = dense.to_sparse_csr()
-            coo_sparse = csr_sparse.to_sparse()
-
-            self.assertEqual(coo_sparse.to_dense(), dense)
-
-=======
->>>>>>> f89fadd4
     @ops(_sparse_csr_ops)
     def test_sparse_csr_consistency(self, device, dtype, op):
         samples = list(op.sample_inputs(device, dtype))
