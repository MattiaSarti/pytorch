#include <ATen/core/Dict.h>
#include <ATen/core/Tensor.h>
#include <ATen/core/function_schema.h>
#include <ATen/core/jit_type.h>
#include <c10/macros/Macros.h>
#include <c10/util/irange.h>
#include <ATen/core/grad_mode.h>
#include <ATen/core/function.h>
#include <iostream>

namespace c10 {

static_assert(
    std::is_same<decltype(getTypePtr<std::tuple<int64_t, int64_t>>()), const TupleTypePtr&>::value,
    "getTypePtr<std::tuple<int64_t, int64_t>> not returning const ref!");

namespace {
inline bool is_contiguous_strides(
    const IntArrayRef sizes,
    const IntArrayRef strides) {
  int n_dim = static_cast<int>(sizes.size());

  if (n_dim == 0 || strides[n_dim-1] != 1) {
    return false;
  }

  for (int i = n_dim - 2; i >= 0; i--) {
    if (strides[i] != strides[i+1] * sizes[i+1]) {
      return false;
    }
  }
  return true;
}

} // namespace

TypeVerbosity type_verbosity() {
  static const char* c_verbosity = std::getenv("PYTORCH_JIT_TYPE_VERBOSITY");
  static TypeVerbosity verbosity = c_verbosity ?
    static_cast<TypeVerbosity>(c10::stoi(c_verbosity)) : TypeVerbosity::Default;
  return verbosity;
}

std::ostream& operator<<(std::ostream & out, const Type & t) {
  if (auto value = t.cast<TensorType>()) {
    if  (value->scalarType().has_value()) {
      out << toString(*value->scalarType());
      if (!value->sizes().size().has_value()) {
        out << "Tensor";
      }
    } else {
      out << "Tensor";
    }
    if (auto ndim = value->sizes().size()) {
      bool has_valid_strides_info = *ndim > 0 &&
          value->strides().isComplete() && value->strides().size() == ndim;

      out << "(";
      size_t i = 0;
      bool symbolic = type_verbosity() == TypeVerbosity::Symbolic;
      for (i = 0; i < *ndim; ++i) {
        if (i > 0) {
          out << ", ";
        }
        if (auto s = value->sizes()[i]) {
          out << *s;
        } else if (symbolic) {
          out << value->symbolic_sizes().at(i);
        } else {
          out << "*";
        }
      }
      if (has_valid_strides_info &&
          type_verbosity() >= TypeVerbosity::TypeAndStride) {
        out << ", strides=[";
        for (size_t i = 0; i < *ndim; ++i) {
          if (i > 0) {
            out << ", ";
          }
          out << *value->strides()[i];
        }
        out << "]";
      }
      if (type_verbosity() >= TypeVerbosity::Full) {
        if (value->requiresGrad()) {
          if (i++ > 0) {
            out << ", ";
          }
          out << "requires_grad=" << *value->requiresGrad();
        }
        if (value->device()) {
          if (i++ > 0) {
            out << ", ";
          }
          out << "device=" << *value->device();
        }
      }
      out << ")";
    } else {
      if (type_verbosity() >= TypeVerbosity::Full) {
        size_t i = 0;
        if (value->requiresGrad()) {
          out << "("
              << "requires_grad=" << *value->requiresGrad();
          i++;
        }
        if (value->device()) {
          out << ((i++ > 0) ? ", " : "(") << "device=" << *value->device();
        }
        if (i > 0) {
          out << ")";
        }
      }
    }

    if (value->undefined() && *value->undefined()) {
      out << "[Undefined]";
    }
  } else if(t.kind() == TypeKind::ListType) {
    auto prim = t.castRaw<ListType>()->getElementType();
    out << *prim << "[]";
  } else if (t.kind() == TypeKind::OptionalType) {
    auto prim = t.castRaw<OptionalType>()->getElementType();
    out << *prim << "?";
  } else if(t.kind() == TypeKind::FutureType) {
    auto elem = t.castRaw<FutureType>()->getElementType();
    out << "Future[" << *elem << "]";
  } else if(t.kind() == TypeKind::RRefType) {
    auto elem = t.castRaw<RRefType>()->getElementType();
    out << "RRef[" << *elem << "]";
  } else if(auto tup = t.cast<TupleType>()) {
    if (tup->schema()) {
      out << "NamedTuple";
    }
    out << "(";
    for(size_t i = 0; i < tup->elements().size(); ++i) {
      if(i > 0)
        out << ", ";
      if (tup->schema()) {
        auto arg = tup->schema()->arguments()[i];
        out << arg.name() << " : ";
        out << *(tup->elements()[i]);
        if (arg.default_value()) {
          out << " = " << *arg.default_value();
        }
      }
      else {
        out << *(tup->elements()[i]);
      }
    }
    out << ")";
  } else if (t.kind() == TypeKind::FunctionType) {
    out << "Function";
  } else {
     out << t.str();
  }
  return out;
}

const AnyTypePtr& AnyType::get() {
  static AnyTypePtr value(new AnyType());
  return value;
}

const TensorTypePtr& TensorType::get() {
  static auto value = TensorType::create(
      {}, {}, SymbolicShape(), VaryingShape<Stride>{}, {});
  return value;
}

const NumberTypePtr& NumberType::get() {
  static NumberTypePtr value(new NumberType());
  return value;
}
const IntTypePtr& IntType::get() {
  static IntTypePtr value(new IntType());
  return value;
}
const FloatTypePtr& FloatType::get() {
  static FloatTypePtr value(new FloatType());
  return value;
}
const ComplexTypePtr& ComplexType::get() {
  static ComplexTypePtr value(new ComplexType());
  return value;
}
const BoolTypePtr& BoolType::get() {
  static BoolTypePtr value(new BoolType());
  return value;
}
const StorageTypePtr& StorageType::get() {
  static StorageTypePtr value(new StorageType());
  return value;
}
const NoneTypePtr& NoneType::get() {
  static NoneTypePtr value(new NoneType());
  return value;
}
const GeneratorTypePtr& GeneratorType::get() {
  static GeneratorTypePtr value(new GeneratorType());
  return value;
}
const QuantizerTypePtr& QuantizerType::get() {
  static QuantizerTypePtr value(new QuantizerType());
  return value;
}
const QSchemeTypePtr& QSchemeType::get() {
  static QSchemeTypePtr value(new QSchemeType());
  return value;
}
const StringTypePtr& StringType::get() {
  static StringTypePtr value(new StringType());
  return value;
}
const DeviceObjTypePtr& DeviceObjType::get() {
  static DeviceObjTypePtr value(new DeviceObjType());
  return value;
}
const StreamObjTypePtr& StreamObjType::get() {
  static StreamObjTypePtr value(new StreamObjType());
  return value;
}
const ScalarTypeTypePtr& ScalarTypeType::get() {
static ScalarTypeTypePtr value(new ScalarTypeType());
return value;
}
const LayoutTypePtr& LayoutType::get() {
static LayoutTypePtr value(new LayoutType());
return value;
}
const PyObjectTypePtr& PyObjectType::get() {
  static PyObjectTypePtr value(new PyObjectType());
  return value;
}
const CapsuleTypePtr& CapsuleType::get() {
  static CapsuleTypePtr value(new CapsuleType());
  return value;
}
ListTypePtr ListType::ofTensors() {
  static auto value = ListType::create(TensorType::get());
  return value;
}
ListTypePtr ListType::ofInts() {
  static auto value = ListType::create(IntType::get());
  return value;
}
ListTypePtr ListType::ofComplexDoubles() {
  static auto value = ListType::create(ComplexType::get());
  return value;
}
ListTypePtr ListType::ofFloats() {
  static auto value = ListType::create(FloatType::get());
  return value;
}
ListTypePtr ListType::ofBools() {
  static auto value = ListType::create(BoolType::get());
  return value;
}
ListTypePtr ListType::ofStrings() {
  static auto value = ListType::create(StringType::get());
  return value;
}

const AnyListTypePtr& AnyListType::get() {
  static AnyListTypePtr value(new AnyListType());
  return value;
}

const AnyTupleTypePtr& AnyTupleType::get() {
  static AnyTupleTypePtr value(new AnyTupleType());
  return value;
}

const AnyClassTypePtr& AnyClassType::get() {
  static AnyClassTypePtr value(new AnyClassType());
  return value;
}

const AnyEnumTypePtr& AnyEnumType::get() {
  static AnyEnumTypePtr value(new AnyEnumType());
  return value;
}

c10::optional<TypePtr> unifyTypesImpl(const TypePtr& t1, const TypePtr& t2, bool default_to_union=false, TypePtr type_hint=nullptr) {
  // check direct subtyping relation
  if (t1->isSubtypeOf(*t2)) {
    return t2;
  } else if (t2->isSubtypeOf(*t1)) {
    return t1;
  }

  // Handle non-container types which do not subtype each other and unify
  if (t1->kind() == TensorType::Kind && t2->kind() == TensorType::Kind) {
    return t1->expectRef<TensorType>().merge(t2->expectRef<TensorType>());
  }

  if (t1->isSubtypeOf(*NoneType::get()) && !t2->isSubtypeOf(*NoneType::get())) {
    return OptionalType::create(t2);
  } else if (t2->isSubtypeOf(*NoneType::get()) && !t1->isSubtypeOf(*NoneType::get())) {
    return OptionalType::create(t1);
  }

  // NB: we do not return NumberType because there is not currently enough
  // operator support for it

  // Attempt to unify Complete Tensor Types for immutable type containers

  // unify(Optional[t1], t2) => Optional[unify(t1, t2)]
  if (auto opt_t1 = t1->cast<OptionalType>()) {
    if (auto elem = unifyTypes(opt_t1->getElementType(), t2)) {
      return OptionalType::create(*std::move(elem));
    }
  } else if (auto opt_t2 = t2->cast<OptionalType>()) {
    if (auto elem = unifyTypes(opt_t2->getElementType(), t1)) {
      return OptionalType::create(*std::move(elem));
    }
  }

  if (t1->castRaw<TupleType>() && t2->castRaw<TupleType>()) {
    auto tuple1 = t1->castRaw<TupleType>();
    auto tuple2 = t2->castRaw<TupleType>();
    if (tuple1->elements().size() != tuple2->elements().size()) {
      return c10::nullopt;
    }
    std::vector<TypePtr> elements;
    for (size_t i = 0; i < tuple1->elements().size(); i++) {
      if (auto elem = unifyTypes(tuple1->elements().at(i), tuple2->elements().at(i), default_to_union)) {
        elements.push_back(*std::move(elem));
      } else {
        return c10::nullopt;
      }
    }
    return static_cast<TypePtr>(TupleType::create(std::move(elements)));
  }

  if (t1->castRaw<FutureType>() && t2->castRaw<FutureType>()) {
    if (auto elem = unifyTypes(
            t1->castRaw<FutureType>()->getElementType(),
            t2->castRaw<FutureType>()->getElementType())) {
      return FutureType::create(*elem);
    }
  }

  // Check direct subtyping relations again with Unshaped Types,
  // to handle unification of mutable container types which might contain two different
  // specialized tensors (ListType / DictType)
  auto t1_unshaped = unshapedType(t1);
  auto t2_unshaped = unshapedType(t2);

  if (t1_unshaped->isSubtypeOf(*t2_unshaped)) {
    return t2_unshaped;
  } else if (t2_unshaped->isSubtypeOf(*t1_unshaped)) {
    return t1_unshaped;
  }

  // Check whether or not `type_hint` is a common parent. This case
  // could occur if we had two class types that had been annotated with
  // a common interface
  if (type_hint && t1->isSubtypeOf(*type_hint) && t2->isSubtypeOf(*type_hint)) {
    return type_hint;
  }

  return c10::nullopt;
}

c10::optional<TypePtr> unifyTypes(const TypePtr& t1, const TypePtr& t2, bool default_to_union, TypePtr type_hint) {
  auto unified = unifyTypesImpl(t1, t2, default_to_union, std::move(type_hint));

  if (default_to_union && !unified) {
    return UnionType::create({t1, t2});
  }

  return unified;
}

c10::optional<TypePtr> unifyTypeList(
    at::ArrayRef<TypePtr> elements,
    std::ostream& why_not,
    bool default_to_union,
    TypePtr type_hint) {
  if (elements.size() == 0) {
    why_not << "Cannot get unified type from empty list";
    return c10::nullopt;
  }

  TypePtr ret_type = elements.at(0);
  for (size_t i = 1; i < elements.size() && ret_type; ++i) {
    c10::optional<TypePtr> maybe_unified = unifyTypes(ret_type, elements.at(i), default_to_union, type_hint);
    if (!maybe_unified) {
      why_not << "Could not unify type list since element " << i << " of type "
              << elements.at(i)->repr_str()
              << " did not match the types before it ("
              << ret_type->repr_str() << ")";
      return c10::nullopt;
    }
    ret_type = *maybe_unified;
  }

  return ret_type;
}

// NOTE: This function actually does need to take const TypePtr&
// because it sometimes calls unifyTypes, which needs const TypePtr&.
MatchTypeReturn matchTypeVariables(
    const TypePtr& formal,
    const TypePtr& actual,
    TypeEnv& type_env) {
  if (!formal->hasFreeVariables()) {
    return MatchTypeReturn::Success();
  }

  if (auto vt = formal->castRaw<VarType>()) {
    auto it = type_env.find(vt->name());
    if (it == type_env.end()) {
      type_env[vt->name()] = actual;
      return MatchTypeReturn::Success();
    } else if (auto unified = unifyTypes(it->second, actual)) {
      // note: unifyTypes allows subtyping in either direction, so actual
      // may be a supertype of the current binding. we're not responsible
      // for reporting the error, only for keeping type_env stable
      return MatchTypeReturn::Success();
    }
    std::stringstream ss;
    ss << "Type variable '" << vt->name() << "' previously matched to type "
       << it->second->repr_str() << " is matched to type "
       << actual->repr_str();
    return ss.str();
  } else if (auto lt_formal = formal->castRaw<ListType>()) {
    if (auto lt_actual = actual->castRaw<ListType>()) {
      auto innerMatch = matchTypeVariables(
          lt_formal->getElementType(), lt_actual->getElementType(), type_env);
      if (!innerMatch.success()) {
        // propagate the errMsg onward
        return innerMatch;
      }
      return MatchTypeReturn::Success();
    } else if (auto tup_type = actual->castRaw<TupleType>()) {
      std::stringstream ss;
      auto maybe_tuple_unified = unifyTypeList(tup_type->elements(), ss);
      if (maybe_tuple_unified) {
        return matchTypeVariables(
            lt_formal->getElementType(), *maybe_tuple_unified, type_env);
      }
    }

    std::stringstream ss;
    ss << "Cannot match " << lt_formal->repr_str() << " to "
       << actual->repr_str();
    return ss.str();
  } else if (auto tp_formal = formal->castRaw<TupleType>()) {
    if (auto tp_actual = actual->castRaw<TupleType>()) {
      if (tp_formal->elements().size() != tp_actual->elements().size()) {
        return MatchTypeReturn("Cannot match tuples of mismatched size");
      }
      for (size_t i = 0; i < tp_formal->elements().size(); ++i) {
        auto result = matchTypeVariables(
            tp_formal->elements()[i], tp_actual->elements()[i], type_env);
        if (!result.success()) {
          return result;
        }
      }
      return MatchTypeReturn::Success();
    } else {
      std::stringstream ss;
      ss << "Cannot match a tuple to " << actual->repr_str();
      return MatchTypeReturn(ss.str());
    }
  } else if (auto lt_formal = formal->castRaw<FutureType>()) {
    if (auto lt_actual = actual->castRaw<FutureType>()) {
      auto innerMatch = matchTypeVariables(
          lt_formal->getElementType(), lt_actual->getElementType(), type_env);
      if (!innerMatch.success()) {
        return innerMatch;
      }
      return MatchTypeReturn::Success();
    } else {
      std::stringstream ss;
      ss << "Cannot match a future to " << actual->repr_str();
      return ss.str();
    }
  } else if (auto lt_formal = formal->castRaw<RRefType>()) {
    if (auto lt_actual = actual->castRaw<RRefType>()) {
      auto innerMatch = matchTypeVariables(
          lt_formal->getElementType(), lt_actual->getElementType(), type_env);
      if (!innerMatch.success()) {
        return innerMatch;
      }
      return MatchTypeReturn::Success();
    } else {
      std::stringstream ss;
      ss << "Cannot match a rref to " << actual->repr_str();
      return ss.str();
    }
  } else if (auto opt_formal = formal->castRaw<OptionalType>()) {
    if (auto opt_actual = actual->castRaw<OptionalType>()) {
      auto optionedMatch = matchTypeVariables(
          opt_formal->getElementType(), opt_actual->getElementType(), type_env);
      if (!optionedMatch.success()) {
        return optionedMatch;
      }
    } else if (!actual->isSubtypeOf(*NoneType::get())) {
      // If the actual type is a non-optional, allow matching to the formal if
      // its element type matches the actual.
      // Don't match None because it is already an optional (but one of
      // unknown type).
      return matchTypeVariables(opt_formal->getElementType(), actual, type_env);
    }
    // note: if actual was None here we potentially did not fill in the type
    // variables contained in the formal. It is still a valid match because None
    // matches Optional[T] later error checking on tryEvalTypeVariables will
    // report the problem if we never match variables in type T
    return MatchTypeReturn::Success();
  } else if (auto dict_formal = formal->castRaw<DictType>()) {
    if (auto dict_actual = actual->castRaw<DictType>()) {
      auto key_match = matchTypeVariables(
          dict_formal->getKeyType(), dict_actual->getKeyType(), type_env);
      if (!key_match.success()) {
        return key_match;
      }
      auto value_match = matchTypeVariables(
          dict_formal->getValueType(), dict_actual->getValueType(), type_env);
      if (!value_match.success()) {
        return value_match;
      }
      return MatchTypeReturn::Success();
    } else {
      std::stringstream ss;
      ss << "Cannot match a dict to " << actual->repr_str();
      return ss.str();
    }
  }

  AT_ERROR("Unhandled free variable container: ", formal->repr_str());
}

// change return types like List[List[t]] into List[List[int]]
TORCH_API TypePtr tryEvalTypeVariables(const TypePtr& type, std::unordered_map<std::string, TypePtr>& type_env) {
  if (!type->hasFreeVariables()) {
    return type;
  }

  if (auto vt = type->castRaw<VarType>()) {
    auto it = type_env.find(vt->name());
    if (it == type_env.end()) {
      return nullptr;
    }
    return it->second;
  } else {
    std::vector<TypePtr> new_contained;
    new_contained.reserve(type->containedTypes().size());
    for (const TypePtr& t : type->containedTypes()) {
      TypePtr r = tryEvalTypeVariables(t, type_env);
      if (!r) {
        return nullptr;
      }
      new_contained.push_back(std::move(r));
    }
    return type->withContained(std::move(new_contained));
  }
}

TORCH_API bool elementTypeCanBeInferredFromMembers(const TypePtr& elem_type) {
  if (elem_type->kind() == UnionType::Kind
      || elem_type->kind() == OptionalType::Kind
      || elem_type->kind() == NumberType::Kind) {
    // Builtin Union types
    return false;
  }
  if (elem_type->kind() == InterfaceType::Kind) {
    // since classes can be members of multiple interfaces, we cannot
    // construct which interface the list holds from the members alone
    return false;
  }
  if (elem_type->kind() == AnyType::Kind) {
    // List of Any can contains heterogenous types
    return false;
  }
  return true;
}

const char * typeKindToString(TypeKind kind) {
#define CASE_TYPE(T) case TypeKind::T: return #T;
  switch(kind) {
    C10_FORALL_TYPES(CASE_TYPE)
  }
#undef CASE_TYPE
  return "";
}

bool Type::isSubtypeOfExt(const Type& rhs, std::ostream* why_not) const {
  if (rhs.kind() == TypeKind::AnyType || *this == rhs) {
    return true;
  }
  if (auto opt_rhs = rhs.castRaw<OptionalType>()) {
    return this->isSubtypeOfExt(*opt_rhs->getElementType(), why_not);
  }
  if (auto union_rhs = rhs.castRaw<UnionType>()) {
    // Check if `this` is a subtype of any of the types within the Union
    return std::any_of(union_rhs->containedTypes().begin(),
                       union_rhs->containedTypes().end(),
                       [&](const TypePtr& inner) {
                         return this->isSubtypeOfExt(*inner, why_not);
                       });
  }
  if (auto dyn = rhs.castRaw<DynamicType>()) {
    return DynamicType::create(*this)->isSubtypeOf(*dyn);
  }
  return false;
}

bool Type::is_module() const {
  return false;
}

std::string TensorType::str() const {
  return "Tensor";
}

template <typename T>
VaryingShape<T> VaryingShape<T>::merge(const VaryingShape<T>& other) const {
  if (!dims_ || !other.dims_ || dims_->size() != other.dims_->size()) {
    return VaryingShape<T>();
  }
  ListOfOptionalElements dims;
  for (size_t i = 0, n = dims_->size(); i < n; i++) {
    dims.push_back(merge_primitive((*dims_)[i], (*other.dims_)[i]));
  }
  return VaryingShape<T>(std::move(dims));
}

VaryingShape<int64_t> TensorType::sizes() const {
  if (!sizes_.rank()) {
    return VaryingShape<int64_t>();
  }
  return VaryingShape<int64_t>(
      fmap(*sizes_.sizes(), [](ShapeSymbol ss) {
        // we turn symbolic shapes into unknowns
        return ss.is_static()
            ? c10::optional<int64_t>(ss.static_size())
            : c10::nullopt;
      }));
}

TensorTypePtr TensorType::merge(const TensorType& other, bool merge_sizes) const {
  auto scalar_type = merge_primitive(scalarType(), other.scalarType());
  auto dev = merge_primitive(device(), other.device());
  auto sprops = stride_properties().merge(other.stride_properties());
  auto gr = merge_primitive(requiresGrad(), other.requiresGrad());
  auto undef = merge_primitive(undefined(), other.undefined());
  return TensorType::create(
      scalar_type,
      dev,
      merge_sizes ? symbolic_sizes().merge(other.symbolic_sizes())
                  : symbolic_sizes(),
      sprops,
      gr,
      undef);
}

template <typename T>
bool is_null_or_equal(c10::optional<T> a, c10::IntArrayRef b) {
  return !a.has_value() || a.value() == b;
}

bool TensorType::matchTensor(const at::Tensor& t) {
  bool undef = undefined().value_or(!t.defined());
  if (undef != !t.defined()) {
    // When the followings are true, we consider it's not a match:
    // - undefined().has_value() == true
    // - undefined().value() != !t.defined()
    return false;
  } else if (!t.defined()) {
    // When the followings are true, we consider it's a match:
    // - t is not defined
    // - undefined() == null or undefined().value() == true
    return true;
  }
  // Here we know t.defined() == true and compare all other properties.
  bool rg = at::GradMode::is_enabled() && t.requires_grad();
  bool matched_strides = (!stride_properties().size()) ||
      (!t.has_storage() && !stride_properties().isComplete()) ||
      stride_properties() ==
          computeStrideProps(t.sizes(), t.strides(), t.is_contiguous());
  return scalarType().value_or(t.scalar_type()) == t.scalar_type()
    && device().value_or(t.device()) == t.device()
    && requiresGrad().value_or(rg) == rg
    && matched_strides
    && is_null_or_equal(sizes().concrete_sizes(), t.sizes());
}

bool TensorType::operator==(const c10::Type& rhs) const {
  if (rhs.kind() != kind()) {
    return false;
  }
  auto rt = rhs.expect<TensorType>();

  return scalar_type_ == rt->scalarType() && sizes() == rt->sizes() &&
      stride_properties() == rt->stride_properties() &&
      device() == rt->device() && requiresGrad() == rt->requiresGrad() &&
      undefined() == rt->undefined();
}

template <typename T>
std::ostream& operator<<(std::ostream& out, const VaryingShape<T>& vs) {
  out << "(";
  if (!vs.size()) {
    out << "*)";
    return out;
  }

  for (size_t i = 0; i < vs.size(); i++) {
    if (i > 0) {
      out << ", ";
    }
    if (vs[i].has_value()) {
      out << vs[i].value();
    } else {
      out << "*";
    }
  }
  out << ")";
  return out;
}

template std::ostream& operator<<(
    std::ostream& out,
    const VaryingShape<int64_t>& vs);
template std::ostream& operator<<(
    std::ostream& out,
    const VaryingShape<Stride>& vs);

std::ostream& operator<<(
    std::ostream& os,
    const SymbolicShape& ss) {
  // TODO: Unranked SymbolicShape printing is ambiguous with that of
  // dynamic-shaped vector.
  if(!ss.rank()) {
    os << "(*)";
    return os;
  }

  auto sizes = ss.sizes().value();

  os << "(";
  for (size_t i = 0; i < ss.rank().value(); i++) {
    if (i > 0) {
      os << ", ";
    }
    if(sizes[i].is_static()) {
      os << sizes[i];
    } else {
      os << "*";
    }
  }
  os << ")";

  return os;
}

std::ostream& operator<<(std::ostream& os, const ShapeSymbol& s) {
  if (s.value_ >= 0) {
    os << s.value_;
  } else {
    os << "SS(" << s.value_ << ')';
  }
  return os;
}

std::ostream& operator<<(std::ostream& os, const Stride& s) {
  os << "{";
  if (s.stride_index_.has_value()) {
    os << *s.stride_index_;
  } else {
    os << "*";
  }
  os << ":";
  if (s.stride_.has_value()) {
    os << *s.stride_;
  } else {
    os << "*";
  }
  os << '}';
  return os;
}

TupleTypePtr TupleType::createNamed(
    const c10::optional<c10::QualifiedName>& qualName,
    const std::vector<std::string>& field_names,
    const std::vector<TypePtr>& field_types) {
      std::vector<IValue> empty_defaults;
      return TupleType::createNamed(qualName, field_names, field_types, empty_defaults);
    }


TupleTypePtr TupleType::createNamed(const c10::optional<c10::QualifiedName>& qualName,
    const std::vector<std::string>& field_names,
    const std::vector<TypePtr>& field_types,
    std::vector<IValue>& field_defaults) {
  TORCH_INTERNAL_ASSERT(field_names.size() == field_types.size());

  std::vector<Argument> arguments;
  arguments.reserve(field_names.size());
  auto min_default_idx = field_names.size() - field_defaults.size();
  for (size_t i = 0; i < field_names.size(); ++i) {
    if (i < min_default_idx) {
      Argument arg{
          /*name=*/field_names[i],
          /*type=*/field_types[i],
          /*N=*/i};
      arguments.emplace_back(std::move(arg));
    }
    else {
      size_t j = i - min_default_idx;
      TORCH_CHECK(field_defaults[j].tagKind() != "Tensor", "Tensors are "
                  "not supported as default NamedTuple fields. Their "
                  "mutability could lead to potential memory aliasing "
                  "problems");
      Argument arg{
          /*name=*/field_names[i],
          /*type=*/field_types[i],
          /*N=*/i,
          /*default_value=*/field_defaults[j]};
      arguments.emplace_back(std::move(arg));
    }
  }

  auto schema = std::make_shared<FunctionSchema>(
      /*name=*/qualName.value_or(c10::QualifiedName()).name(),
      /*overload_name=*/std::string(""),
      /*arguments=*/std::move(arguments),
      /*returns=*/std::vector<Argument>{});
  return std::shared_ptr<TupleType>(new TupleType(
      field_types, qualName, schema)); // NOLINT(modernize-make-shared)
}

c10::optional<std::vector<c10::string_view>> TupleType::names() const {
  if (!schema_) {
    return {};
  }
  std::vector<c10::string_view> ret;
  for (const auto& arg : schema_->arguments()) {
    ret.emplace_back(arg.name());
  }
  return ret;
}

bool NoneType::isSubtypeOfExt(const Type& rhs, std::ostream *why_not) const {
  if (rhs.kind() == OptionalType::Kind) {
    return true;
  }
  return Type::isSubtypeOfExt(rhs, why_not);
}

// Remove nested Optionals/Unions during the instantiation of a Union or
// an Optional. This populates `types` with all the types found during
// flattening. At the end of `flattenUnion`, `types` may have
// duplicates, but it will not have nested Optionals/Unions
void flattenUnion(TypePtr& type, std::vector<TypePtr>* to_fill) {
  if (auto union_type = type->cast<UnionType>()) {
    for (auto inner : union_type->containedTypes()) {
      flattenUnion(inner, to_fill);
    }
  } else if (auto opt_type = type->cast<OptionalType>()) {
    auto inner = opt_type->getElementType();
    flattenUnion(inner, to_fill);
    to_fill->emplace_back(NoneType::get());
  } else if (type->kind() == NumberType::Kind) {
    to_fill->emplace_back(IntType::get());
    to_fill->emplace_back(FloatType::get());
    to_fill->emplace_back(ComplexType::get());
  } else {
    to_fill->emplace_back(type);
  }
}

// Helper function for `standardizeUnion`
//
// NB: If we have types `T1`, `T2`, `T3`, and `PARENT_T` such that `T1`,
// `T2`, and `T2` are children of `PARENT_T`, then `unifyTypes(T1, T2)`
// will return `PARENT_T`. This could be a problem if we didn't want our
// Union to also be able to take `T3 `. In our current type hierarchy,
// this isn't an issue--most types SHOULD be unified even if the parent
// type wasn't in the original vector. However, later additions to the
// type system might necessitate reworking `get_supertype`
void filterDuplicateSubtypes(std::vector<TypePtr>* types) {
  if (types->empty()) {
    return;
  }
  auto get_supertype = [](const TypePtr t1, const TypePtr t2) -> c10::optional<TypePtr> {
    // We don't want nested Optionals. Also, prematurely unifying to
    // `Optional` could prevent us from coalescing other types
    if ((t1->isSubtypeOf(*NoneType::get()) && !t2->isSubtypeOf(*NoneType::get()))
        || (!t1->isSubtypeOf(*NoneType::get()) && t2->isSubtypeOf(*NoneType::get()))) {
          return c10::nullopt;
    } else {
      return unifyTypes(t1, t2, /*default_to_union=*/false);
    }
  };

  // Coalesce types and delete all duplicates. Moving from right to left
  // through the vector, we try to unify the current element (`i`) with
  // each element (`j`) before the "new" end of the vector (`end`).
  // If we're able to unify the types at `types[i]` and `types[j]`, we
  // decrement `end`, swap `types[j]` with the unified type, and
  // break. Otherwise, we keep `end` where it is to signify that the
  // new end of the vector hasn't shifted
  size_t end_idx = types->size()-1;
  for (size_t i = types->size()-1; i > 0; --i) {
    for (size_t j = std::min(i-1, end_idx); ; --j) {
      c10::optional<TypePtr> unified;
      unified = get_supertype((*types)[i], (*types)[j]);
      if (unified) {
        (*types)[j] = *unified;
        (*types)[i] = (*types)[end_idx];
        --end_idx;
        break;
      }
      // Break condition here so we don't get `j = 0; j = j-1` and end
      // up with MAX_INT
      if (j == 0) {
        break;
      }
    }
  }
  // Cut off the vector's tail so that `end` is the real last element
  types->erase(types->begin() + end_idx + 1, types->end());

}

void sortUnion(std::vector<TypePtr>* types) {
  // We want the elements to be sorted so we can easily compare two
  // UnionType objects for equality in the future. Note that this order
  // is guaranteed to be stable since we've already coalesced any
  // possible types
  std::sort(types->begin(), types->end(),
          [](const TypePtr a, const TypePtr b) -> bool {
            if (a->kind() != b->kind()) {
              return a->kind() < b->kind();
            }
            return a->str() < b->str();
          });
}

void standardizeVectorForUnion(std::vector<TypePtr>& reference, std::vector<TypePtr>* to_fill) {
  for (auto type : reference) {
    flattenUnion(type, to_fill);
  }
  filterDuplicateSubtypes(to_fill);
  sortUnion(to_fill);
}

void standardizeVectorForUnion(std::vector<TypePtr>* to_flatten) {
  TORCH_INTERNAL_ASSERT(to_flatten, "`standardizeVectorForUnion` was ",
                        "passed a `nullptr`");
  std::vector<TypePtr> to_fill;
  standardizeVectorForUnion(*to_flatten, &to_fill);
  *to_flatten = to_fill;
}

<<<<<<< HEAD
std::string UnionType::unionStr(TypePrinter printer, bool is_annotation_str) const {
=======
UnionType::UnionType(std::vector<TypePtr> reference, TypeKind kind) : Type(kind) {
  TORCH_INTERNAL_ASSERT(!reference.empty(), "Cannot create an empty Union");

  standardizeVectorForUnion(reference, &types_);

  // Gate the assert in a regular conditional so that we don't create
  // this long error message unnecessarily
  if (types_.size() == 1) {
    std::stringstream msg;
    msg << "After type unification was performed, the Union with the "
        << "original types {";
    for (const auto i : c10::irange(reference.size())) {
      msg << reference[i]->repr_str();
      if (i > 0) {
        msg << ",";
      }
      msg << " ";
    }
    msg << "} has the single type " << types_[0]->repr_str()
         << ". Use the common supertype instead of creating a Union"
         << "type";
    TORCH_INTERNAL_ASSERT(false, msg.str());
  }

  can_hold_none_ = false;
  has_free_variables_ = false;

  for (const TypePtr& type : types_) {
    if (type->kind() == NoneType::Kind) {
      can_hold_none_ = true;
    }
    if (type->hasFreeVariables()) {
      has_free_variables_ = true;
    }
  }

}

UnionTypePtr UnionType::create(std::vector<TypePtr> reference) {
  auto union_type = new UnionType(std::move(reference));

  // Some very special-cased logic for `Optional`. This will be deleted
  // in a later PR
  bool int_found = false;
  bool float_found = false;
  bool complex_found = false;
  bool nonetype_found = false;

  auto update_is_opt_flags = [&](TypePtr t) {
    if (t == IntType::get()) {
      int_found = true;
    } else if (t == FloatType::get()) {
      float_found  = true;
    } else if (t == ComplexType::get()) {
      complex_found = true;
    } else if (t == NoneType::get()) {
      nonetype_found = true;
    }
  };

  for (const auto& t : union_type->containedTypes()) {
    update_is_opt_flags(t);
  }

  bool numbertype_found = int_found && float_found && complex_found;

  if (nonetype_found) {
    if (union_type->containedTypes().size() == 4 && numbertype_found) {
      return OptionalType::create(NumberType::get());
    }
    if (union_type->containedTypes().size() == 2) {
      auto not_none = union_type->containedTypes()[0] != NoneType::get()
                      ? union_type->containedTypes()[0]
                      : union_type->containedTypes()[1];
      return OptionalType::create(not_none);
    }
  }

  return UnionTypePtr(union_type);
}

bool UnionType::operator==(const Type& rhs) const {
  if (auto union_rhs = rhs.cast<UnionType>()) {
    // We can't compare the type vectors for equality using `operator=`,
    // because the vectors hold `TypePtr`s and we want to compare `Type`
    // equality
    if (union_rhs->containedTypes().size() != this->containedTypes().size()) {
      return false;
    }
    // Check that all the types in `this->types_` are also in
    // `union_rhs->types_`
    return std::all_of(this->containedTypes().begin(), this->containedTypes().end(),
                       [&](TypePtr lhs_type) {
                         return std::any_of(union_rhs->containedTypes().begin(),
                                            union_rhs->containedTypes().end(),
                                            [&](TypePtr rhs_type) {
                                              return *lhs_type == *rhs_type;
                                            });
                       });
  } else if (auto optional_rhs = rhs.cast<OptionalType>()) {
    if (optional_rhs->getElementType() == NumberType::get()) {
      return this->containedTypes().size() == 4
             && this->can_hold_none_
             && this->canHoldType(*NumberType::get());
    }
    auto optional_lhs = this->toOptional();
    return optional_lhs && *optional_rhs == *((optional_lhs.value())->expect<OptionalType>());
  } else if (rhs.kind() == NumberType::Kind) {
    return this->containedTypes().size() == 3 && canHoldType(*NumberType::get());
  } else {
    return false;
  }
}

bool UnionType::isSubtypeOfExt(const Type& rhs, std::ostream* why_not) const {
  std::vector<const Type*> rhs_types;
  if (const auto union_rhs = rhs.cast<UnionType>()) {
    // Fast path
    if (this->containedTypes() == rhs.containedTypes()) {
      return true;
    }
    for (const auto& typePtr: rhs.containedTypes()) {
      rhs_types.push_back(typePtr.get());
    }
  } else if (const auto optional_rhs = rhs.cast<OptionalType>()) {
    rhs_types.push_back(NoneType::get().get());
    if (optional_rhs->getElementType() == NumberType::get()) {
      std::array<const Type*, 3> number_types{IntType::get().get(), FloatType::get().get(), ComplexType::get().get()};
      rhs_types.insert(rhs_types.end(), number_types.begin(), number_types.end());
    } else {
      rhs_types.push_back(optional_rhs->getElementType().get());
    }
  } else if (const auto number_rhs = rhs.cast<NumberType>()) {
    std::array<const Type*, 3> number_types{IntType::get().get(), FloatType::get().get(), ComplexType::get().get()};
    rhs_types.insert(rhs_types.end(), number_types.begin(), number_types.end());
  } else {
    rhs_types.push_back(&rhs);
  }
  return std::all_of(this->containedTypes().begin(), this->containedTypes().end(),
                     [&](const TypePtr& lhs_type) -> bool {
                      return std::any_of(rhs_types.begin(),
                                         rhs_types.end(),
                                         [&](const Type* rhs_type) -> bool {
                                           return lhs_type->isSubtypeOfExt(*rhs_type, why_not);
                                         });
  });
}

std::string UnionType::unionStr(TypePrinter printer, bool is_annotation_str)
    const {
>>>>>>> d8c7d441
  std::stringstream ss;

  bool can_hold_numbertype = this->canHoldType(*NumberType::get());

  std::vector<TypePtr> number_types{IntType::get(), FloatType::get(), ComplexType::get()};

  auto is_numbertype = [&](TypePtr lhs) {
    for (const auto& rhs : number_types) {
      if (*lhs == *rhs) {
        return true;
      }
    }
    return false;
  };

  std::string open_delimeter = is_annotation_str ? "[" : "(";
  std::string close_delimeter = is_annotation_str ? "]" : ")";

  ss << "Union" + open_delimeter;
  bool printed = false;
  for (size_t i = 0; i < types_.size(); ++i) {
    if (!can_hold_numbertype || !is_numbertype(types_[i])) {
      if (i > 0) {
        ss << ", ";
        printed = true;
      }
      if (is_annotation_str) {
        ss << this->containedTypes()[i]->annotation_str(printer);
      } else {
        ss << this->containedTypes()[i]->str();
      }
    }
  }
  if (can_hold_numbertype) {
    if (printed) {
      ss << ", ";
    }
    if (is_annotation_str) {
      ss << NumberType::get()->annotation_str(printer);
    } else {
      ss << NumberType::get()->str();
    }
  }
  ss << close_delimeter;
  return ss.str();
}

std::string UnionType::str() const {
  return this->unionStr(nullptr, /*is_annotation_str=*/false);
}

std::string UnionType::annotation_str_impl(TypePrinter printer) const {
  return this->unionStr(printer, /*is_annotation_str=*/true);
}

bool UnionType::canHoldType(const Type& type) const {
  if (&type == NumberType::get().get()) {
    return canHoldType(*IntType::get())
           && canHoldType(*FloatType::get())
           && canHoldType(*ComplexType::get());
  } else {
    return std::any_of(this->containedTypes().begin(), this->containedTypes().end(),
                    [&](const TypePtr& inner) {
                      return type.isSubtypeOf(*inner);
                    });
  }
}

bool OptionalType::operator==(const Type& rhs) const {
  if (auto union_rhs = rhs.cast<UnionType>()) {
    auto optional_rhs = union_rhs->toOptional();
    // `**optional_rhs` = `*` to get value of `c10::optional<TypePtr>`,
    // then `*` to dereference the pointer
    return optional_rhs && *this == **optional_rhs;
  } else if (auto optional_rhs = rhs.cast<OptionalType>()) {
    return *this->getElementType() == *optional_rhs->getElementType();
  } else {
    return false;
  }
}

bool OptionalType::isSubtypeOfExt(const Type& rhs, std::ostream* why_not) const {
  if (auto optional_rhs = rhs.castRaw<OptionalType>()) {
    return getElementType()->isSubtypeOfExt(*optional_rhs->getElementType(), why_not);
  } else if (auto union_rhs = rhs.castRaw<UnionType>()) {
    if (!union_rhs->canHoldType(*NoneType::get())) {
      if (why_not) {
        *why_not << rhs.repr_str() << " cannot hold None";
      }
      return false;
    } else if (!union_rhs->canHoldType(*this->getElementType())) {
      if (why_not) {
        *why_not << rhs.repr_str() << " cannot hold " << this->getElementType();
      }
      return false;
    } else {
      return true;
    }
  } else {
    // NOLINTNEXTLINE(bugprone-argument-comment)
    return Type::isSubtypeOfExt(rhs, why_not);
  }
}

bool NumberType::operator==(const Type& rhs) const {
  if (auto union_type = rhs.cast<UnionType>()) {
    return union_type->containedTypes().size() == 3 && union_type->canHoldType(*NumberType::get());
  } else {
    return rhs.kind() == this->kind();
  }
}

bool NumberType::isSubtypeOfExt(const Type& rhs, std::ostream* why_not) const {
  if (auto union_type = rhs.cast<UnionType>()) {
    return union_type->canHoldType(*NumberType::get());
  } else {
    return Type::isSubtypeOfExt(rhs, why_not);
  }
}

TupleType::TupleType(
    std::vector<TypePtr> elements,
    c10::optional<c10::QualifiedName> name,
    std::shared_ptr<FunctionSchema> schema)
    : NamedType(TypeKind::TupleType, std::move(name)),
      elements_(std::move(elements)),
      schema_(std::move(schema)) {
  has_free_variables_ =
      std::any_of(elements_.begin(), elements_.end(), [](TypePtr v) {
        if (!v) {
          throw std::runtime_error("Can not create tuple with None type");
        }
        return v->hasFreeVariables();
      });
  if (schema_) {
    for (const Argument& arg : schema_->arguments()) {
      checkNoAny(*this, "attribute", arg.name(), arg.type());
    }
  }
}

bool TupleType::isSubtypeOfExt(const Type& rhs_, std::ostream* why_not) const {
  if (Type::isSubtypeOfExt(rhs_, why_not)) {
    return true;
  }
  if (rhs_.kind() == AnyTupleType::Kind) {
    return true;
  }
  auto rhs = rhs_.cast<TupleType>();
  if (!rhs)
    return false;
  // unnamed tuple is not a subtype of nametuple
  if (!schema() && rhs->schema())
    return false;
  // namedtuple may be a subtype of unnamed tuple
  auto test_names_match = [&](const std::shared_ptr<FunctionSchema>& lhs, const std::shared_ptr<FunctionSchema>& rhs) {
    const auto& args_lhs = lhs->arguments();
    const auto& args_rhs = rhs->arguments();
    if (args_lhs.size() != args_rhs.size()) {
      return false;
    }

    for (size_t i = 0; i < args_lhs.size(); ++i) {
      if (args_lhs[i].name() != args_rhs[i].name()) {
        return false;
      }
    }
    return true;
  };
  bool names_match = !rhs->schema() || test_names_match(schema(), rhs->schema());
  // co-variant rules for tuples
  return names_match && compare(*rhs, [&](const Type& a, const Type& b) {
    return a.isSubtypeOfExt(b, why_not);
  });
}

bool ListType::isSubtypeOfExt(const Type& rhs_, std::ostream* why_not) const {
  if (Type::isSubtypeOfExt(rhs_, why_not)) {
    return true;
  }
  if (rhs_.kind() == AnyListType::Kind) {
    return true;
  }
  return false;
}

 bool TupleType::operator==(const Type& rhs) const {
   bool typesSame =
       compare(rhs, [](const Type& a, const Type& b) { return a == b; });
   if (!typesSame) {
     return false;
  }

  // `compare` guarantees that rhs is always a TupleType.
  auto rhsTuple = rhs.expect<TupleType>();
  if (schema_ == nullptr && rhsTuple->schema_ == nullptr) {
    return typesSame;
  }
  if (schema_ == nullptr || rhsTuple->schema_ == nullptr) {
    return false;
  }
  return *schema_ == *rhsTuple->schema_;
}

std::string TupleType::str() const {
  std::stringstream ss;
  if (schema_ && name()) {
    ss << name()->qualifiedName();
  } else {
    ss << "(";
    for(size_t i = 0; i < elements().size(); ++i) {
      if(i > 0)
        ss << ", ";
      ss << elements()[i]->str();
    }
    ss << ")";
  }
  return ss.str();
}
std::string TupleType::annotation_str_impl(TypePrinter printer) const {
  std::stringstream ss;
  if (schema_ && name()) {
    ss << name()->qualifiedName();
  } else {
    ss << "Tuple[";
    if (elements().size() == 0) {
      // `typing.Tuple` special-cases the annotation syntax for empty tuple
      // with `typing.Tuple[()]`. See
      // https://docs.python.org/3/library/typing.html#typing.Tuple
      ss << "()";
    } else {
      for (size_t i = 0; i < elements().size(); ++i) {
        if (i > 0)
          ss << ", ";
        ss << elements()[i]->annotation_str(printer);
      }
    }
    ss << "]";
  }
  return ss.str();
}

VaryingShape<int64_t> TensorType::strides() const {
  if (!strides_.size().has_value()) {
    return VaryingShape<int64_t>();
  }
  std::vector<c10::optional<int64_t>> ss(*strides_.size());
  for (size_t i = 0; i < *strides_.size(); i++) {
    if (!strides_[i].has_value()) {
      continue;
    }
    auto s = *strides_[i];
    if (s.stride_index_.has_value() && s.stride_.has_value()) {
      ss[*s.stride_index_] = *s.stride_;
    }
  }
  return VaryingShape<int64_t>(ss);
}

VaryingShape<Stride> TensorType::computeStrideProps(
    at::IntArrayRef sizes,
    at::IntArrayRef strides,
    bool tensor_contiguity) {
  int n_dim = static_cast<int>(sizes.size());
  std::vector<size_t> stride_indices(n_dim);

  // Sorting strides in ascending order
  // Example:
  //  Prior to sorting
  //  Idx:     [0,   1,  2,  3]
  //  sizes:   [8,   1, 10, 16]
  //  Strides: [160, 1, 16,  1]
  //  After sorting
  //  Idx:     [1,  3,  2,   0]
  //  sizes:   [1, 16, 10,   8]
  //  Strides: [1,  1, 16, 160]
  //
  // The logic below follows what TensorIterator uses in its logic:
  //   1. Fast_set_up is the short-cut to identify a. channels_last and
  //      b. contiguous format, which is what we have in the below logic.
  //   2. In more generla cases, it does best effort to preserve permutatoin.
  if (is_channels_last_strides_2d(sizes, strides) || is_channels_last_strides_3d(sizes, strides)) {
    // case 1.a. short cut channels last
    std::iota(stride_indices.rbegin() + 1, stride_indices.rend() - 1, 2);
    stride_indices[0] = 1;
    stride_indices[n_dim - 1] = 0;
  } else if (is_contiguous_strides(sizes, strides)) {
    // case 1.b. short cut contiguous
    std::iota(stride_indices.rbegin(), stride_indices.rend(), 0);
  } else {
    std::iota(stride_indices.begin(), stride_indices.end(), 0);
    // case 2.
    //
    // For broadcasted dimension where stride is 0, we have to stick to
    // TensorIterator behavior in eager, where they introduce an ambiguous
    // comparison result to preserve permutation by best effort.
    // For more details, see NOTE: [Computing output strides]
    auto should_swap = [&](size_t a, size_t b) {
      if (strides[a] == 0 || strides[b] == 0) {
        return 0;
      } else if (strides[a] < strides[b]) {
        return -1;
      } else if (strides[a] > strides[b]) {
        return 1;
      } else { // strides[a] == strides[b]
        if (sizes[a] < sizes[b] || a > b ) {
          return 1;
        }
      }
      return 0;
    };
    for (int i = 1; i < n_dim; i++) {
      int dim1 = i;
      for (int dim0 = i - 1; dim0 >= 0; dim0--) {
        int comparison = should_swap(stride_indices[dim0], stride_indices[dim1]);
        if (comparison > 0) {
          std::swap(stride_indices[dim0], stride_indices[dim1]);
          dim1 = dim0;
        } else if (comparison < 0) {
          break;
        }
      }
    }
  }
  std::vector<Stride> stride_properties;
  for (size_t i = 0; i < stride_indices.size(); i++) {
    bool contiguous_ = tensor_contiguity;
    if (!contiguous_) {
      // innermost stride expected to be 1
      // TODO: turn contiguous_ into an enum CONTIGUOUS, NONCONTIGUOUS,
      // BROADCASTED
      if (i == 0) {
        contiguous_ = strides[stride_indices[i]] == 1;
      } else {
        contiguous_ = strides[stride_indices[i]] == 1 ||
            (strides[stride_indices[i]] != 0 &&
             strides[stride_indices[i]] ==
                 strides[stride_indices[i - 1]] * sizes[stride_indices[i - 1]]);
      }
    }
    stride_properties.emplace_back(stride_indices[i], contiguous_, strides[stride_indices[i]]);
  }

  return VaryingShape<Stride>{stride_properties};
}

std::atomic<size_t> ShapeSymbol::num_symbols{1};

template struct VaryingShape<c10::ShapeSymbol>;
template struct VaryingShape<bool>;
template struct VaryingShape<size_t>;
template struct VaryingShape<int64_t>;

TensorType::TensorType(
    c10::optional<at::ScalarType> scalar_type,
    c10::optional<Device> device,
    // NOLINTNEXTLINE(modernize-pass-by-value)
    const SymbolicShape& sizes,
    const VaryingShape<Stride>& strides,
    c10::optional<bool> requires_grad,
    c10::optional<bool> undefined)
    : Type(TypeKind::TensorType),
      scalar_type_(scalar_type),
      device_(device),
      sizes_(sizes),
      strides_(strides),
      requires_grad_(requires_grad),
      undefined_(undefined) {}

TensorTypePtr TensorType::create(const at::Tensor& t) {
  VaryingShape<bool> contiguity;
  VaryingShape<size_t> stride_indices;
  VaryingShape<int64_t> strides;
  VaryingShape<int64_t> sizes;
  if (!t.is_mkldnn() && !t.is_sparse()) {
    sizes = VaryingShape<int64_t>{t.sizes().vec()};
    strides = VaryingShape<int64_t>{t.strides().vec()};
    return TensorType::create(
        t.scalar_type(), t.device(), sizes, strides, t.requires_grad(), false, t.is_contiguous());
  }

  return TensorType::create(
      t.scalar_type(),
      t.device(),
      SymbolicShape(),
      VaryingShape<Stride>{},
      t.requires_grad(),
      false);
}

TensorTypePtr TensorType::create(
    c10::optional<at::ScalarType> scalar_type,
    c10::optional<Device> device,
    const VaryingShape<int64_t>& sizes,
    const VaryingShape<int64_t>& strides,
    c10::optional<bool> requires_grad,
    c10::optional<bool> undefined, bool tensor_contiguity) {
  if(strides.concrete_sizes() && strides.concrete_sizes().has_value()){
    // handles case where strides are set
    TORCH_INTERNAL_ASSERT(sizes.concrete_sizes()->size() == strides.concrete_sizes()->size());
    auto sprops = strides.concrete_sizes().has_value()
      ? computeStrideProps(*sizes.concrete_sizes(), *strides.concrete_sizes(), tensor_contiguity)
      : VaryingShape<Stride>();
    auto symbol_sizes = SymbolicShape(*sizes.concrete_sizes());
    return TensorType::create(
      scalar_type, device, symbol_sizes, sprops, requires_grad, undefined);
  } else {
    // strides are all null, but still have number of strides equal to number of ranks
    TORCH_INTERNAL_ASSERT(sizes.sizes() && sizes.size());
    auto symbol_sizes = SymbolicShape(*sizes.sizes());
    return TensorType::create(
      scalar_type, device, symbol_sizes, VaryingShape<Stride>(*sizes.size()), requires_grad, undefined);
  }
}

TensorTypePtr TensorType::create(
    c10::optional<at::ScalarType> scalar_type,
    c10::optional<Device> device,
    const SymbolicShape& sizes,
    const VaryingShape<Stride>& strides,
    c10::optional<bool> requires_grad,
    c10::optional<bool> undefined) {
  auto pt = TensorTypePtr(new TensorType(
      scalar_type, device, sizes, strides, requires_grad, undefined));
  return pt;
}

TensorTypePtr TensorType::create(
    c10::optional<at::ScalarType> scalar_type,
    c10::optional<Device> device,
    c10::optional<size_t> dim,
    c10::optional<bool> requires_grad) {
  return TensorType::create(
      scalar_type,
      device,
      SymbolicShape(dim),
      VaryingShape<Stride>(dim),
      requires_grad);
}

TensorTypePtr TensorType::createContiguous(
    at::ScalarType scalar_type,
    at::Device device,
    at::IntArrayRef sizes) {
  auto strides = contiguousStridesOf(sizes);
  TORCH_INTERNAL_ASSERT(strides.size() == sizes.size());
  return create(
      scalar_type,
      device,
      VaryingShape<int64_t>(sizes),
      VaryingShape<int64_t>(strides),
      c10::nullopt);
}

const SymbolicShape& TensorType::symbolic_sizes() const {
  return sizes_;
}

bool TensorType::isSubtypeOfExt(const Type& rhs, std::ostream* why_not) const {
  if (auto rhs_p = rhs.cast<TensorType>()) {
    // if we have the same pointer, avoid computing the merge
    if (this == rhs_p.get()) {
      return true;
    }
    return *merge(*rhs_p) == *rhs_p;
  }
  return Type::isSubtypeOfExt(rhs, why_not);
}

InterfaceTypePtr InterfaceType::create(QualifiedName qualifiedName, bool is_module) {
  return InterfaceTypePtr(
      new InterfaceType(std::move(qualifiedName), is_module));
}

FunctionType::FunctionType(torch::jit::Function* function)
  : NamedType(TypeKind::FunctionType, function->qualname()),
    function_(function) {}

bool InterfaceType::isSubTypeImpl(
    const InterfaceType& lhs,
    const InterfaceType& rhs,
    std::ostream* why_not) {
  if (!lhs.is_module() && rhs.is_module()) {
    if (why_not) {
      *why_not << "Interface '" << lhs.repr_str() << "' is not a subtype of "
               << "the module interface '" << rhs.repr_str() << "'.\n";
    }
    return false;
  }
    for (const FunctionSchema& schema : *rhs.methods_) {
      auto self_schema = lhs.getMethod(schema.name());
      if (!self_schema) {
        if (why_not) {
          *why_not << "Interface '" << lhs.repr_str()
                   << "' does not have method '" << schema.name() << "' but interface '"
                   << rhs.repr_str() << "' does.\n";
        }
        return false;
      }
      // NOLINTNEXTLINE(bugprone-argument-comment)
      if (!self_schema->isSubtypeOf(schema, /*is_method=*/true, why_not)) {
        if (why_not) {
          *why_not << "Method on interface '" << lhs.repr_str()
                   << "' (1) is not compatible with interface '"
                   << rhs.repr_str() << "' (2)\n"
                   << "  (1) " << *self_schema << "\n"
                   << "  (2) " << schema << "\n";
          return false;
        }
        return false;
      }
    }
    return true;
}

bool InterfaceType::isSubtypeOfExt(const Type& rhs, std::ostream* why_not) const {
  // to improve performance this check can be cached
  if (auto iface = rhs.castRaw<InterfaceType>()) {
    return isSubTypeImpl(*this, *iface, why_not);
  }
  return Type::isSubtypeOfExt(rhs, why_not);
}

const FunctionSchema* InterfaceType::getMethod(const std::string& name) const {
  for (const FunctionSchema& method : *methods_) {
    if (method.name() == name) {
      return &method;
    }
  }
  return nullptr;
}
void InterfaceType::addMethod(FunctionSchema schema) {
  methods_->emplace_back(std::move(schema));
}
InterfaceType::InterfaceType(QualifiedName name, bool is_module)
    : NamedType(InterfaceType::Kind, std::move(name)),
      methods_(std::make_shared<std::vector<FunctionSchema>>()),
      is_module_(is_module) {}

InterfaceType::~InterfaceType() = default;

bool containsAnyType(const TypePtr& type) {
  std::vector<TypePtr> to_scan = { type };
  while (!to_scan.empty()) {
    const auto typ = to_scan.back();
    to_scan.pop_back();
    if (typ->kind() == AnyType::Kind) {
      return true;
    }
    for (const TypePtr& sub : typ->containedTypes()) {
      to_scan.emplace_back(sub);
    }
  }
  return false;
}

void checkNoAny(const Type& base, const char* what, const std::string& attrname, const TypePtr& attrtype) {
  TORCH_CHECK(
      !containsAnyType(attrtype),
      "attempting to add ",
      what,
      " '",
      attrname,
      "' of type ",
      attrtype->repr_str(),
      " to '",
      base.repr_str(),
      "' but it contains an Any type. Any types cannot be members of modules, classes, or named tuples.");
}

SymbolicShape SymbolicShape::merge(const SymbolicShape& other) const {
  if (!dims_ || !other.dims_ || dims_->size() != other.dims_->size()) {
    return SymbolicShape();
  }
  std::vector<ShapeSymbol> dims;
  for (size_t i = 0, n = dims_->size(); i < n; i++) {
    dims.push_back(merge_primitive((*dims_)[i], (*other.dims_)[i]));
  }
  return SymbolicShape(std::move(dims));
}

void SymbolicShape::dump() const {
  std::cout << *this << "\n";
}

bool EnumType::isSubtypeOfExt(const Type& rhs, std::ostream* why_not) const {
  return rhs.kind() == TypeKind::AnyType ||
      rhs.kind() == TypeKind::AnyEnumType ||
      *this == rhs ||
      Type::isSubtypeOfExt(rhs, why_not);
}

} // namespace c10<|MERGE_RESOLUTION|>--- conflicted
+++ resolved
@@ -957,160 +957,8 @@
   *to_flatten = to_fill;
 }
 
-<<<<<<< HEAD
-std::string UnionType::unionStr(TypePrinter printer, bool is_annotation_str) const {
-=======
-UnionType::UnionType(std::vector<TypePtr> reference, TypeKind kind) : Type(kind) {
-  TORCH_INTERNAL_ASSERT(!reference.empty(), "Cannot create an empty Union");
-
-  standardizeVectorForUnion(reference, &types_);
-
-  // Gate the assert in a regular conditional so that we don't create
-  // this long error message unnecessarily
-  if (types_.size() == 1) {
-    std::stringstream msg;
-    msg << "After type unification was performed, the Union with the "
-        << "original types {";
-    for (const auto i : c10::irange(reference.size())) {
-      msg << reference[i]->repr_str();
-      if (i > 0) {
-        msg << ",";
-      }
-      msg << " ";
-    }
-    msg << "} has the single type " << types_[0]->repr_str()
-         << ". Use the common supertype instead of creating a Union"
-         << "type";
-    TORCH_INTERNAL_ASSERT(false, msg.str());
-  }
-
-  can_hold_none_ = false;
-  has_free_variables_ = false;
-
-  for (const TypePtr& type : types_) {
-    if (type->kind() == NoneType::Kind) {
-      can_hold_none_ = true;
-    }
-    if (type->hasFreeVariables()) {
-      has_free_variables_ = true;
-    }
-  }
-
-}
-
-UnionTypePtr UnionType::create(std::vector<TypePtr> reference) {
-  auto union_type = new UnionType(std::move(reference));
-
-  // Some very special-cased logic for `Optional`. This will be deleted
-  // in a later PR
-  bool int_found = false;
-  bool float_found = false;
-  bool complex_found = false;
-  bool nonetype_found = false;
-
-  auto update_is_opt_flags = [&](TypePtr t) {
-    if (t == IntType::get()) {
-      int_found = true;
-    } else if (t == FloatType::get()) {
-      float_found  = true;
-    } else if (t == ComplexType::get()) {
-      complex_found = true;
-    } else if (t == NoneType::get()) {
-      nonetype_found = true;
-    }
-  };
-
-  for (const auto& t : union_type->containedTypes()) {
-    update_is_opt_flags(t);
-  }
-
-  bool numbertype_found = int_found && float_found && complex_found;
-
-  if (nonetype_found) {
-    if (union_type->containedTypes().size() == 4 && numbertype_found) {
-      return OptionalType::create(NumberType::get());
-    }
-    if (union_type->containedTypes().size() == 2) {
-      auto not_none = union_type->containedTypes()[0] != NoneType::get()
-                      ? union_type->containedTypes()[0]
-                      : union_type->containedTypes()[1];
-      return OptionalType::create(not_none);
-    }
-  }
-
-  return UnionTypePtr(union_type);
-}
-
-bool UnionType::operator==(const Type& rhs) const {
-  if (auto union_rhs = rhs.cast<UnionType>()) {
-    // We can't compare the type vectors for equality using `operator=`,
-    // because the vectors hold `TypePtr`s and we want to compare `Type`
-    // equality
-    if (union_rhs->containedTypes().size() != this->containedTypes().size()) {
-      return false;
-    }
-    // Check that all the types in `this->types_` are also in
-    // `union_rhs->types_`
-    return std::all_of(this->containedTypes().begin(), this->containedTypes().end(),
-                       [&](TypePtr lhs_type) {
-                         return std::any_of(union_rhs->containedTypes().begin(),
-                                            union_rhs->containedTypes().end(),
-                                            [&](TypePtr rhs_type) {
-                                              return *lhs_type == *rhs_type;
-                                            });
-                       });
-  } else if (auto optional_rhs = rhs.cast<OptionalType>()) {
-    if (optional_rhs->getElementType() == NumberType::get()) {
-      return this->containedTypes().size() == 4
-             && this->can_hold_none_
-             && this->canHoldType(*NumberType::get());
-    }
-    auto optional_lhs = this->toOptional();
-    return optional_lhs && *optional_rhs == *((optional_lhs.value())->expect<OptionalType>());
-  } else if (rhs.kind() == NumberType::Kind) {
-    return this->containedTypes().size() == 3 && canHoldType(*NumberType::get());
-  } else {
-    return false;
-  }
-}
-
-bool UnionType::isSubtypeOfExt(const Type& rhs, std::ostream* why_not) const {
-  std::vector<const Type*> rhs_types;
-  if (const auto union_rhs = rhs.cast<UnionType>()) {
-    // Fast path
-    if (this->containedTypes() == rhs.containedTypes()) {
-      return true;
-    }
-    for (const auto& typePtr: rhs.containedTypes()) {
-      rhs_types.push_back(typePtr.get());
-    }
-  } else if (const auto optional_rhs = rhs.cast<OptionalType>()) {
-    rhs_types.push_back(NoneType::get().get());
-    if (optional_rhs->getElementType() == NumberType::get()) {
-      std::array<const Type*, 3> number_types{IntType::get().get(), FloatType::get().get(), ComplexType::get().get()};
-      rhs_types.insert(rhs_types.end(), number_types.begin(), number_types.end());
-    } else {
-      rhs_types.push_back(optional_rhs->getElementType().get());
-    }
-  } else if (const auto number_rhs = rhs.cast<NumberType>()) {
-    std::array<const Type*, 3> number_types{IntType::get().get(), FloatType::get().get(), ComplexType::get().get()};
-    rhs_types.insert(rhs_types.end(), number_types.begin(), number_types.end());
-  } else {
-    rhs_types.push_back(&rhs);
-  }
-  return std::all_of(this->containedTypes().begin(), this->containedTypes().end(),
-                     [&](const TypePtr& lhs_type) -> bool {
-                      return std::any_of(rhs_types.begin(),
-                                         rhs_types.end(),
-                                         [&](const Type* rhs_type) -> bool {
-                                           return lhs_type->isSubtypeOfExt(*rhs_type, why_not);
-                                         });
-  });
-}
-
 std::string UnionType::unionStr(TypePrinter printer, bool is_annotation_str)
     const {
->>>>>>> d8c7d441
   std::stringstream ss;
 
   bool can_hold_numbertype = this->canHoldType(*NumberType::get());
