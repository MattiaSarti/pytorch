#include <ATen/ATen.h>
#include <ATen/NativeFunctions.h>
#include <ATen/NamedTensorUtils.h>
#include <ATen/native/Pool.h>


namespace at {
<<<<<<< HEAD
namespace native {

namespace {

void max_pool2d_with_indices_out_cpu_template(
          Tensor& output,
          Tensor& indices,
          const Tensor& input,
          IntArrayRef kernel_size,
          IntArrayRef stride,
          IntArrayRef padding,
          IntArrayRef dilation,
          bool ceil_mode)
{
=======
namespace meta {
using namespace native;
TORCH_META_FUNC(max_pool2d_with_indices)
(const Tensor& input,
IntArrayRef kernel_size,
IntArrayRef stride,
IntArrayRef padding,
IntArrayRef dilation,
bool ceil_mode) {
>>>>>>> 8be5b1ca
  // #20866, #22032: Guarantee this for the official C++ API?
  TORCH_CHECK(kernel_size.size() == 1 || kernel_size.size() == 2,
    "max_pool2d: kernel_size must either be a single int, or a tuple of two ints")
  const int kH = safe_downcast<int, int64_t>(kernel_size[0]);
  const int kW = kernel_size.size() == 1 ? kH : safe_downcast<int, int64_t>(kernel_size[1]);

  // NB: stride default is not expressible as an integer constant, so we accept
  // empty stride for this case
  TORCH_CHECK(stride.size() == 0 || stride.size() == 1 || stride.size() == 2,
    "max_pool2d: stride must either be omitted, a single int, or a tuple of two ints")
  const int dH = stride.empty() ? kH : safe_downcast<int, int64_t>(stride[0]);
  const int dW = stride.empty() ? kW :
                 stride.size() == 1 ? dH : safe_downcast<int, int64_t>(stride[1]);

  TORCH_CHECK(padding.size() == 1 || padding.size() == 2,
    "max_pool2d: padding must be either be a single int, or a tuple of two ints");
  const int padH = safe_downcast<int, int64_t>(padding[0]);
  const int padW = padding.size() == 1 ? padH : safe_downcast<int, int64_t>(padding[1]);

  TORCH_CHECK(dilation.size() == 1 || dilation.size() == 2,
    "max_pool2d: dilation must be either a single int, or a tuple of two ints");
  const int dilationH = safe_downcast<int, int64_t>(dilation[0]);
  const int dilationW = dilation.size() == 1 ? dilationH : safe_downcast<int, int64_t>(dilation[1]);

  TORCH_CHECK((input.ndimension() == 3 || input.ndimension() == 4),
    "non-empty 3D or 4D (batch mode) tensor expected for input");

  TORCH_CHECK(input.dtype() == output.dtype(),
    "expected dtype ", input.dtype(), " for `output` but got dtype ", output.dtype());

  /* sizes */
  const int64_t nbatch = input.ndimension() == 4 ? input.size(-4) : 1;
  const int64_t nInputPlane = input.size(-3);
  const int64_t inputHeight = input.size(-2);
  const int64_t inputWidth = input.size(-1);

  const int64_t outputHeight = pooling_output_shape<int64_t>(inputHeight, kH, padH, dH, dilationH, ceil_mode);
  const int64_t outputWidth = pooling_output_shape<int64_t>(inputWidth, kW, padW, dW, dilationW, ceil_mode);

  const auto memory_format = input.suggest_memory_format();
  pool2d_shape_check(
    input,
    kH, kW, dH, dW, padH, padW, dilationH, dilationW,
    nInputPlane,
    inputHeight, inputWidth,
<<<<<<< HEAD
    outputHeight, outputWidth, input.suggest_memory_format());

  /* resize output and indices */
  if (input.ndimension() == 3) {
    output.resize_({nInputPlane, outputHeight, outputWidth});
    /* indices will contain the locations for each output point */
    indices.resize_({nInputPlane, outputHeight, outputWidth});
  } else {
    output.resize_({nbatch, nInputPlane, outputHeight, outputWidth}, input.suggest_memory_format());
    /* indices will contain the locations for each output point */
    indices.resize_({nbatch, nInputPlane, outputHeight, outputWidth}, input.suggest_memory_format());
  }

=======
    outputHeight, outputWidth, memory_format);

  /* resize output and indices */
  if (input.ndimension() == 3) {
    set_output(0, {nInputPlane, outputHeight, outputWidth}, {}, input.options().memory_format(memory_format), input.names());
    /* indices will contain the locations for each output point */
    set_output(1, {nInputPlane, outputHeight, outputWidth}, {}, input.options().dtype(kLong), input.names());
  } else {
    set_output(0, {nbatch, nInputPlane, outputHeight, outputWidth}, {}, input.options().memory_format(memory_format), input.names());
    /* indices will contain the locations for each output point */
    set_output(1, {nbatch, nInputPlane, outputHeight, outputWidth}, {}, input.options().dtype(kLong), input.names());
  }
}
} // namespace meta

namespace native {

TORCH_IMPL_FUNC(max_pool2d_with_indices_out_cpu)
(const Tensor& input,
IntArrayRef kernel_size,
IntArrayRef stride,
IntArrayRef padding,
IntArrayRef dilation,
bool ceil_mode,
const Tensor& output,
const Tensor& indices) {
  NoNamesGuard guard;

  const int kH = safe_downcast<int, int64_t>(kernel_size[0]);
  const int kW = kernel_size.size() == 1 ? kH : safe_downcast<int, int64_t>(kernel_size[1]);

  const int dH = stride.empty() ? kH : safe_downcast<int, int64_t>(stride[0]);
  const int dW = stride.empty() ? kW :
                 stride.size() == 1 ? dH : safe_downcast<int, int64_t>(stride[1]);

  const int padH = safe_downcast<int, int64_t>(padding[0]);
  const int padW = padding.size() == 1 ? padH : safe_downcast<int, int64_t>(padding[1]);

  const int dilationH = safe_downcast<int, int64_t>(dilation[0]);
  const int dilationW = dilation.size() == 1 ? dilationH : safe_downcast<int, int64_t>(dilation[1]);

  TORCH_CHECK((input.ndimension() == 3 || input.ndimension() == 4),
    "non-empty 3D or 4D (batch mode) tensor expected for input");

  TORCH_CHECK(input.dtype() == output.dtype(),
    "expected dtype ", input.dtype(), " for `output` but got dtype ", output.dtype());

>>>>>>> 8be5b1ca
  max_pool2d_kernel(
      kCPU, output, indices, input,
      kW, kH,
      dW, dH,
      padW, padH,
      dilationW, dilationH);
}

Tensor& max_pool2d_with_indices_backward_out_cpu_template(
          Tensor& gradInput,
          const Tensor& gradOutput,
          const Tensor& input,
          const Tensor& indices,
          IntArrayRef kernel_size,
          IntArrayRef stride,
          IntArrayRef padding,
          IntArrayRef dilation,
          bool ceil_mode)
{
  // #20866, #22032: Guarantee this for the official C++ API?
  TORCH_CHECK(kernel_size.size() == 1 || kernel_size.size() == 2,
    "max_pool2d: kernel_size must either be a single int, or a tuple of two ints")
  const int kH = safe_downcast<int, int64_t>(kernel_size[0]);
  const int kW = kernel_size.size() == 1 ? kH : safe_downcast<int, int64_t>(kernel_size[1]);

  // NB: stride default is not expressible as an integer constant, so we accept
  // empty stride for this case
  TORCH_CHECK(stride.size() == 0 || stride.size() == 1 || stride.size() == 2,
    "max_pool2d: stride must either be omitted, a single int, or a tuple of two ints")
  const int dH = stride.empty() ? kH : safe_downcast<int, int64_t>(stride[0]);
  const int dW = stride.empty() ? kW :
                 stride.size() == 1 ? dH : safe_downcast<int, int64_t>(stride[1]);

  TORCH_CHECK(padding.size() == 1 || padding.size() == 2,
    "max_pool2d: padding must be either be a single int, or a tuple of two ints");
  const int padH = safe_downcast<int, int64_t>(padding[0]);
  const int padW = padding.size() == 1 ? padH : safe_downcast<int, int64_t>(padding[1]);

  TORCH_CHECK(dilation.size() == 1 || dilation.size() == 2,
    "max_pool2d: dilation must be either a single int, or a tuple of two ints");
  const int dilationH = safe_downcast<int, int64_t>(dilation[0]);
  const int dilationW = dilation.size() == 1 ? dilationH : safe_downcast<int, int64_t>(dilation[1]);

  TORCH_CHECK((input.ndimension() == 3 || input.ndimension() == 4),
    "non-empty 3D or 4D (batch mode) tensor expected for input");

  TORCH_CHECK(input.dtype() == gradOutput.dtype(),
    "expected dtype ", input.dtype(), " for `gradOutput` but got dtype ", gradOutput.dtype());
  TORCH_CHECK(input.dtype() == gradInput.dtype(),
    "expected dtype ", input.dtype(), " for `gradInput` but got dtype ", gradInput.dtype());

  /* resize */
  gradInput.resize_(input.sizes(), input.suggest_memory_format());
  gradInput.zero_();

  /* sizes */
  const int64_t nbatch = input.ndimension() == 4 ? input.size(-4) : 1;
  const int64_t nInputPlane = input.size(-3);
  const int64_t inputHeight = input.size(-2);
  const int64_t inputWidth = input.size(-1);
  // NOLINTNEXTLINE(clang-diagnostic-unused-variable,clang-analyzer-deadcode.DeadStores)
  const int64_t outputHeight = gradOutput.size(-2);
  // NOLINTNEXTLINE(clang-diagnostic-unused-variable,clang-analyzer-deadcode.DeadStores)
  const int64_t outputWidth = gradOutput.size(-1);

  /* XXX preserve the existing shape check behavior */
  const int64_t outputHeight_for_shape_check = pooling_output_shape<int64_t>(inputHeight, kH, padH, dH, dilationH, ceil_mode);
  const int64_t outputWidth_for_shape_check = pooling_output_shape<int64_t>(inputWidth, kW, padW, dW, dilationW, ceil_mode);

  max_pool2d_backward_shape_check(
    input,
    gradOutput,
    indices,
    nbatch,
    kH, kW, dH, dW, padH, padW, dilationH, dilationW,
    nInputPlane,
    inputHeight, inputWidth,
    outputHeight_for_shape_check, outputWidth_for_shape_check,
    input.suggest_memory_format());

  max_pool2d_backward_kernel(kCPU, gradInput, gradOutput, indices);

  return gradInput;
}

<<<<<<< HEAD
} // namespace

std::tuple<Tensor&, Tensor&> max_pool2d_with_indices_out_cpu(const Tensor& input,
  IntArrayRef kernel_size,
  IntArrayRef stride,
  IntArrayRef padding,
  IntArrayRef dilation,
  bool ceil_mode,
  Tensor& output,
  Tensor& indices)
{
  max_pool2d_with_indices_out_cpu_template(
    output,
    indices,
    input,
    kernel_size,
    stride,
    padding,
    dilation,
    ceil_mode);
  return std::tuple<Tensor&, Tensor&>(output, indices);
}

std::tuple<Tensor, Tensor> max_pool2d_with_indices_cpu(
  const Tensor& input,
  IntArrayRef kernel_size,
  IntArrayRef stride,
  IntArrayRef padding,
  IntArrayRef dilation,
  bool ceil_mode)
{
  NoNamesGuard guard;

  Tensor output = at::empty({0}, input.options());
  Tensor indices = at::empty({0}, input.options().dtype(kLong));
  max_pool2d_with_indices_out_cpu_template(
    output,
    indices,
    input,
    kernel_size,
    stride,
    padding,
    dilation,
    ceil_mode);

  guard.reset();
  namedinference::propagate_names(output, input);
  namedinference::propagate_names(indices, input);

  return std::tuple<Tensor, Tensor>(output, indices);
}

=======
>>>>>>> 8be5b1ca
Tensor& max_pool2d_with_indices_backward_out_cpu(
  const Tensor& gradOutput,
  const Tensor& input,
  IntArrayRef kernel_size,
  IntArrayRef stride,
  IntArrayRef padding,
  IntArrayRef dilation,
  bool ceil_mode,
  const Tensor& indices,
  Tensor& gradInput)
{
  max_pool2d_with_indices_backward_out_cpu_template(
    gradInput,
    gradOutput,
    input,
    indices,
    kernel_size,
    stride,
    padding,
    dilation,
    ceil_mode);
  return gradInput;
}

Tensor max_pool2d_with_indices_backward_cpu(
  const Tensor& gradOutput,
  const Tensor& input,
  IntArrayRef kernel_size,
  IntArrayRef stride,
  IntArrayRef padding,
  IntArrayRef dilation,
  bool ceil_mode,
  const Tensor& indices)
{
  auto gradInput = at::empty({0}, input.options());
  max_pool2d_with_indices_backward_out_cpu_template(
    gradInput,
    gradOutput,
    input,
    indices,
    kernel_size,
    stride,
    padding,
    dilation,
    ceil_mode);
  return gradInput;
}

<<<<<<< HEAD
DEFINE_DISPATCH(max_pool2d_kernel);
=======
// NOLINTNEXTLINE(cppcoreguidelines-avoid-non-const-global-variables)
DEFINE_DISPATCH(max_pool2d_kernel);
// NOLINTNEXTLINE(cppcoreguidelines-avoid-non-const-global-variables)
>>>>>>> 8be5b1ca
DEFINE_DISPATCH(max_pool2d_backward_kernel);

} // at::native
} // at<|MERGE_RESOLUTION|>--- conflicted
+++ resolved
@@ -5,22 +5,6 @@
 
 
 namespace at {
-<<<<<<< HEAD
-namespace native {
-
-namespace {
-
-void max_pool2d_with_indices_out_cpu_template(
-          Tensor& output,
-          Tensor& indices,
-          const Tensor& input,
-          IntArrayRef kernel_size,
-          IntArrayRef stride,
-          IntArrayRef padding,
-          IntArrayRef dilation,
-          bool ceil_mode)
-{
-=======
 namespace meta {
 using namespace native;
 TORCH_META_FUNC(max_pool2d_with_indices)
@@ -30,7 +14,6 @@
 IntArrayRef padding,
 IntArrayRef dilation,
 bool ceil_mode) {
->>>>>>> 8be5b1ca
   // #20866, #22032: Guarantee this for the official C++ API?
   TORCH_CHECK(kernel_size.size() == 1 || kernel_size.size() == 2,
     "max_pool2d: kernel_size must either be a single int, or a tuple of two ints")
@@ -58,9 +41,6 @@
   TORCH_CHECK((input.ndimension() == 3 || input.ndimension() == 4),
     "non-empty 3D or 4D (batch mode) tensor expected for input");
 
-  TORCH_CHECK(input.dtype() == output.dtype(),
-    "expected dtype ", input.dtype(), " for `output` but got dtype ", output.dtype());
-
   /* sizes */
   const int64_t nbatch = input.ndimension() == 4 ? input.size(-4) : 1;
   const int64_t nInputPlane = input.size(-3);
@@ -76,21 +56,6 @@
     kH, kW, dH, dW, padH, padW, dilationH, dilationW,
     nInputPlane,
     inputHeight, inputWidth,
-<<<<<<< HEAD
-    outputHeight, outputWidth, input.suggest_memory_format());
-
-  /* resize output and indices */
-  if (input.ndimension() == 3) {
-    output.resize_({nInputPlane, outputHeight, outputWidth});
-    /* indices will contain the locations for each output point */
-    indices.resize_({nInputPlane, outputHeight, outputWidth});
-  } else {
-    output.resize_({nbatch, nInputPlane, outputHeight, outputWidth}, input.suggest_memory_format());
-    /* indices will contain the locations for each output point */
-    indices.resize_({nbatch, nInputPlane, outputHeight, outputWidth}, input.suggest_memory_format());
-  }
-
-=======
     outputHeight, outputWidth, memory_format);
 
   /* resize output and indices */
@@ -138,7 +103,6 @@
   TORCH_CHECK(input.dtype() == output.dtype(),
     "expected dtype ", input.dtype(), " for `output` but got dtype ", output.dtype());
 
->>>>>>> 8be5b1ca
   max_pool2d_kernel(
       kCPU, output, indices, input,
       kW, kH,
@@ -224,61 +188,6 @@
   return gradInput;
 }
 
-<<<<<<< HEAD
-} // namespace
-
-std::tuple<Tensor&, Tensor&> max_pool2d_with_indices_out_cpu(const Tensor& input,
-  IntArrayRef kernel_size,
-  IntArrayRef stride,
-  IntArrayRef padding,
-  IntArrayRef dilation,
-  bool ceil_mode,
-  Tensor& output,
-  Tensor& indices)
-{
-  max_pool2d_with_indices_out_cpu_template(
-    output,
-    indices,
-    input,
-    kernel_size,
-    stride,
-    padding,
-    dilation,
-    ceil_mode);
-  return std::tuple<Tensor&, Tensor&>(output, indices);
-}
-
-std::tuple<Tensor, Tensor> max_pool2d_with_indices_cpu(
-  const Tensor& input,
-  IntArrayRef kernel_size,
-  IntArrayRef stride,
-  IntArrayRef padding,
-  IntArrayRef dilation,
-  bool ceil_mode)
-{
-  NoNamesGuard guard;
-
-  Tensor output = at::empty({0}, input.options());
-  Tensor indices = at::empty({0}, input.options().dtype(kLong));
-  max_pool2d_with_indices_out_cpu_template(
-    output,
-    indices,
-    input,
-    kernel_size,
-    stride,
-    padding,
-    dilation,
-    ceil_mode);
-
-  guard.reset();
-  namedinference::propagate_names(output, input);
-  namedinference::propagate_names(indices, input);
-
-  return std::tuple<Tensor, Tensor>(output, indices);
-}
-
-=======
->>>>>>> 8be5b1ca
 Tensor& max_pool2d_with_indices_backward_out_cpu(
   const Tensor& gradOutput,
   const Tensor& input,
@@ -327,13 +236,9 @@
   return gradInput;
 }
 
-<<<<<<< HEAD
-DEFINE_DISPATCH(max_pool2d_kernel);
-=======
 // NOLINTNEXTLINE(cppcoreguidelines-avoid-non-const-global-variables)
 DEFINE_DISPATCH(max_pool2d_kernel);
 // NOLINTNEXTLINE(cppcoreguidelines-avoid-non-const-global-variables)
->>>>>>> 8be5b1ca
 DEFINE_DISPATCH(max_pool2d_backward_kernel);
 
 } // at::native
