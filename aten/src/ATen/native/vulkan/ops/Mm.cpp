#include <ATen/native/vulkan/ops/Mm.h>
#include <ATen/native/vulkan/ops/Persistent.h>

namespace at {
namespace native {
namespace vulkan {
namespace ops {
namespace {

using namespace api::utils;

vTensor pack_weights(
<<<<<<< HEAD
    api::Resource::Pool& pool,
    const Tensor& weight_arg) {
  // Pending Stephen's fix.
  const Tensor weight = weight_arg.is_vulkan() ? weight_arg : weight_arg.vulkan();
  return convert(weight);
=======
  api::Resource::Pool& pool,
  const Tensor& weight_arg) {
  if (weight_arg.is_vulkan()) {
    return convert(weight_arg);
  }
  const Tensor weight = weight_arg.contiguous();
  const IntArrayRef w_sizes = weight.sizes();
  const float* const src_weight_ptr = weight.data_ptr<float>();

  vTensor v_weight{
      api::context(),
      &pool,
      w_sizes,
      weight.options(),
  };

  using Future = vTensor::Future<void, vTensor::Access::Write>;
  Future v_weight_future = v_weight.host<void, vTensor::Access::Write>();
  Future::Payload v_weight_payload = v_weight_future.wait();

  memcpy(
      v_weight_payload.get(),
      src_weight_ptr,
      std::min(weight.nbytes(), v_weight.nbytes()));

  return v_weight;
>>>>>>> 98fddc1f
}

vTensor pack_biases(
    api::Resource::Pool& pool,
    const Tensor& weight_arg,
    const c10::optional<Tensor>& bias_arg) {
<<<<<<< HEAD
  if (bias_arg) {
    return convert(
        bias_arg->is_vulkan() ?
            *bias_arg :
            bias_arg->vulkan());
  }

  vTensor v_bias{
    api::context(),
    &pool,
    {
      weight_arg.size(Layout::Parameter::width),
    },
    weight_arg.options(),
  };

  using Future = vTensor::Future<void, vTensor::Access::Write>;
  Future v_bias_future = v_bias.host<void, vTensor::Access::Write>();
  Future::Payload v_bias_payload = v_bias_future.wait();

  memset(
      v_bias_payload.get(),
      // 2's complement integers and IEEE-754 floating point numbers both
      // have identical bit representations for 0, so can use memset which
      // only accepts uint8_t parameter.
      0,
      v_bias.nbytes());

=======
  if (bias_arg && bias_arg->is_vulkan()) {
    return convert(*bias_arg);
  }

  vTensor v_bias{
      api::context(),
      &pool,
      {weight_arg.sizes()[Layout::Parameter::width]},
      weight_arg.options(),
  };

  {
    using Future = vTensor::Future<void, vTensor::Access::Write>;
    Future v_bias_future = v_bias.host<void, vTensor::Access::Write>();
    Future::Payload v_bias_payload = v_bias_future.wait();

    if (bias_arg) {
      memcpy(
          v_bias_payload.get(),
          bias_arg->contiguous().data_ptr<float>(),
          std::min(bias_arg->nbytes(), v_bias.nbytes()));
    } else {
      memset(
          v_bias_payload.get(),
          // 2's complement integers and IEEE-754 floating point numbers both
          // have identical bit representations for 0, so can use memset which
          // only accepts uint8_t parameter.
          0,
          v_bias.nbytes());
    }
  }

>>>>>>> 98fddc1f
  return v_bias;
}

bool available(
    const Tensor& weight,
    const c10::optional<Tensor>& bias) {
  return api::available() &&
         // Weight
         (2 == weight.ndimension()) &&
         (weight.size(Layout::Parameter::height) > 0) &&
         (weight.size(Layout::Parameter::width) > 0) &&
         ((c10::DeviceType::CPU == weight.device().type()) ||
          (c10::DeviceType::Vulkan == weight.device().type())) &&
         (kFloat == weight.scalar_type()) &&
         !weight.requires_grad() &&
         // Bias
         ((bias && bias->defined()) ? ((bias->ndimension() > 0) &&
                                       ((c10::DeviceType::CPU == bias->device().type()) ||
                                        (c10::DeviceType::Vulkan == bias->device().type())) &&
                                       (kFloat == bias->scalar_type()) &&
                                       ((bias->ndimension() > 1) ?
                                            (bias->size(Layout::Parameter::width) ==
                                                weight.size(Layout::Parameter::width))
                                            : true) &&
                                       !bias->requires_grad())
                                    : true) &&
         true;
}

bool usable(
    const Tensor& input,
    const Tensor& weight,
    const c10::optional<Tensor>& /* bias */) {
  return (2 == input.ndimension()) &&
         (c10::DeviceType::Vulkan == input.device().type()) &&
         (kFloat == input.scalar_type()) &&
         (input.size(Layout::Parameter::width) ==
              weight.size(Layout::Parameter::height)) &&
         !input.requires_grad() &&
         true;
}

Tensor addmm(
    const Tensor& bias,
    const Tensor& input,
    const Tensor& weight,
    const Scalar beta,
    const Scalar alpha) {
  return LinearOpContext::create(
      api::context()->resource().pool,
      weight,
      bias).run(
          input,
          alpha.to<float>(),
          beta.to<float>());
}

Tensor mm(
    const Tensor& mat1_arg,
    const Tensor& mat2_arg) {
  api::Context* const context = api::context();

  const Tensor mat1 = mat1_arg.is_vulkan() ? mat1_arg : mat1_arg.vulkan();
  const vTensor& v_mat1 = convert(mat1);

  const Tensor mat2 = mat2_arg.is_vulkan() ? mat2_arg : mat2_arg.vulkan();
  const vTensor& v_mat2 = convert(mat2);

  const auto v_mat1_sizes = v_mat1.sizes();
  const auto v_mat2_sizes = v_mat2.sizes();

  TORCH_CHECK(
      v_mat1_sizes[Layout::Parameter::width] ==
          v_mat2_sizes[Layout::Parameter::height],
      "Incompatible matrix dimensions!");

  vTensor v_output{
      context,
      {
          v_mat1_sizes[Layout::Parameter::height],
          v_mat2_sizes[Layout::Parameter::width],
      },
      mat1.options(),
  };

  api::Command::Buffer command_buffer = context->command().pool.allocate();
  command_buffer.begin();
  {
    if (v_mat1.has_image() && v_mat2.has_image()) {
      const struct {
        uvec3 size;
        int32_t K;
      } block {
        v_output.extents(),
        safe_downcast<int32_t>(v_mat1_sizes[Layout::Parameter::width]),
      };

      context->dispatch(
          command_buffer,
          {
              VK_DESCRIPTOR_TYPE_STORAGE_IMAGE,
              VK_DESCRIPTOR_TYPE_COMBINED_IMAGE_SAMPLER,
              VK_DESCRIPTOR_TYPE_COMBINED_IMAGE_SAMPLER,
              VK_DESCRIPTOR_TYPE_UNIFORM_BUFFER,
          },
          VK_KERNEL(mm),
          v_output.extents(),
          // Write-only access bypasses synchronization but inserts appropriate
          // barriers if necessary.
          v_output.image(
              command_buffer,
              vTensor::Stage::Compute,
              vTensor::Access::Write),
          // Read-only access is implied on const tensors and triggers an async
          // synchronization if necessary.
          v_mat1.image(
              command_buffer,
              vTensor::Stage::Compute),
          // Read-only access is implied on const tensors and triggers an async
          // synchronization if necessary.
          v_mat2.image(
              command_buffer,
              vTensor::Stage::Compute),
          // Object lifetime is managed by the resource pool.
          // It is OK not to keep track of the handle.
          context->resource().pool.uniform(block).object);
    } else {
      TORCH_CHECK(false, "Not implemented!");
    }
  }
  command_buffer.end();
  command_buffer.submit(context->gpu().queue);

  return convert(v_output);
}

#ifdef USE_VULKAN_API

TORCH_LIBRARY_IMPL(aten, Vulkan, m) {
  m.impl("addmm", TORCH_FN(addmm));
  m.impl("mm", TORCH_FN(mm));
}

#endif /* USE_VULKAN_API */

} // namespace

LinearOpContext::LinearOpContext(
    api::Resource::Pool& pool,
    const Tensor& weight,
    const c10::optional<Tensor>& bias)
  : packed_{
      pack_weights(pool, weight),
      pack_biases(pool, weight, bias),
    },
    unpacked_{
      weight,
      bias,
    } {
}

LinearOpContext LinearOpContext::create(
    api::Resource::Pool& pool,
    const Tensor& weight,
    const c10::optional<Tensor>& bias) {
  TORCH_CHECK(
      available(weight, bias),
      "Vulkan Linear not available! "
      "Reason: The provided (weight, bias) parameters are either invalid "
      "individually or their combination is not supported by Vulkan Impl.");

  // Pass in the originals
  return LinearOpContext{
      pool,
      weight,
      bias,
  };
}

Tensor LinearOpContext::run(
    const Tensor& input_arg,
    const float alpha,
    const float beta) const {
  api::Context* const context = api::context();

  const Tensor input = input_arg.is_vulkan() ? input_arg : input_arg.vulkan();
  const vTensor& v_input = convert(input);

  TORCH_CHECK(
      usable(input, unpacked_.weight, unpacked_.bias),
      "Vulkan Linear not usable! "
      "Reason: The provided input tensor is either invalid on its own, or its "
      "combination with the provided weight and bias tensors are unsupported by "
      "Vulkan impl.");

  vTensor v_output{
      context,
      {
          v_input.sizes()[Layout::Parameter::height],
          packed_.v_weight.sizes()[Layout::Parameter::width],
      },
      input.options(),
  };

  api::Command::Buffer command_buffer = context->command().pool.allocate();
  command_buffer.begin();
  {
    if (v_output.has_image() &&
        v_input.has_image() &&
        packed_.v_weight.has_image() &&
        packed_.v_bias.has_image()) {
      const struct {
        uvec3 size;
        int32_t K;
        vec2 multiplier;
      } block {
          v_output.extents(),
          safe_downcast<int32_t>(v_input.sizes()[Layout::Parameter::width]),
          {
            alpha,
            beta,
          },
      };

      context->dispatch(
          command_buffer,
          {
              VK_DESCRIPTOR_TYPE_STORAGE_IMAGE,
              VK_DESCRIPTOR_TYPE_COMBINED_IMAGE_SAMPLER,
              VK_DESCRIPTOR_TYPE_COMBINED_IMAGE_SAMPLER,
              VK_DESCRIPTOR_TYPE_COMBINED_IMAGE_SAMPLER,
              VK_DESCRIPTOR_TYPE_UNIFORM_BUFFER,
          },
          VK_KERNEL(addmm),
          v_output.extents(),
          // Write-only access bypasses synchronization but inserts appropriate
          // barriers if necessary.
          v_output.image(
              command_buffer,
              vTensor::Stage::Compute,
              vTensor::Access::Write),
          // Read-only access is implied on const tensors and triggers an async
          // synchronization if necessary.
          v_input.image(
              command_buffer,
              vTensor::Stage::Compute),
          // Read-only access is implied on const tensors and triggers an async
          // synchronization if necessary.
          packed_.v_weight.image(
              command_buffer,
              vTensor::Stage::Compute),
          // Read-only access is implied on const tensors and triggers an async
          // synchronization if necessary.
          packed_.v_bias.image(
              command_buffer,
              vTensor::Stage::Compute),
          // Object lifetime is managed by the resource pool.
          // It is OK not to keep track of the handle.
          context->resource().pool.uniform(block).object);
    }
    else {
      TORCH_CHECK(false, "Not implemented!");
    }
  }
  command_buffer.end();
  command_buffer.submit(context->gpu().queue);

  return convert(v_output);
}

LinearOpContext::State LinearOpContext::unpack() const {
  return LinearOpContext::State{
      unpacked_.weight,
      unpacked_.bias,
  };
}

c10::intrusive_ptr<LinearOpContext> linear_prepack(
    Tensor&& weight,
    c10::optional<Tensor>&& bias) {
  return c10::make_intrusive<LinearOpContext>(
      LinearOpContext::create(
          persistent()->pool,
          std::move(weight),
          std::move(bias)));
}

Tensor linear_run(
    const Tensor& input,
    const c10::intrusive_ptr<LinearOpContext>& context) {
  return context->run(input, 1.0, 1.0);
}

} // namespace ops
} // namespace vulkan
} // namespace native
} // namespace at<|MERGE_RESOLUTION|>--- conflicted
+++ resolved
@@ -10,13 +10,6 @@
 using namespace api::utils;
 
 vTensor pack_weights(
-<<<<<<< HEAD
-    api::Resource::Pool& pool,
-    const Tensor& weight_arg) {
-  // Pending Stephen's fix.
-  const Tensor weight = weight_arg.is_vulkan() ? weight_arg : weight_arg.vulkan();
-  return convert(weight);
-=======
   api::Resource::Pool& pool,
   const Tensor& weight_arg) {
   if (weight_arg.is_vulkan()) {
@@ -43,43 +36,12 @@
       std::min(weight.nbytes(), v_weight.nbytes()));
 
   return v_weight;
->>>>>>> 98fddc1f
 }
 
 vTensor pack_biases(
     api::Resource::Pool& pool,
     const Tensor& weight_arg,
     const c10::optional<Tensor>& bias_arg) {
-<<<<<<< HEAD
-  if (bias_arg) {
-    return convert(
-        bias_arg->is_vulkan() ?
-            *bias_arg :
-            bias_arg->vulkan());
-  }
-
-  vTensor v_bias{
-    api::context(),
-    &pool,
-    {
-      weight_arg.size(Layout::Parameter::width),
-    },
-    weight_arg.options(),
-  };
-
-  using Future = vTensor::Future<void, vTensor::Access::Write>;
-  Future v_bias_future = v_bias.host<void, vTensor::Access::Write>();
-  Future::Payload v_bias_payload = v_bias_future.wait();
-
-  memset(
-      v_bias_payload.get(),
-      // 2's complement integers and IEEE-754 floating point numbers both
-      // have identical bit representations for 0, so can use memset which
-      // only accepts uint8_t parameter.
-      0,
-      v_bias.nbytes());
-
-=======
   if (bias_arg && bias_arg->is_vulkan()) {
     return convert(*bias_arg);
   }
@@ -112,7 +74,6 @@
     }
   }
 
->>>>>>> 98fddc1f
   return v_bias;
 }
 
