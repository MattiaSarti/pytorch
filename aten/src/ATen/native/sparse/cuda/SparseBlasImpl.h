#pragma once

#include <ATen/SparseCsrTensorUtils.h>
#include <ATen/Tensor.h>
#include <ATen/core/Scalar.h>

namespace at {
namespace native {
namespace sparse {
namespace impl {
namespace cuda {

void addmm_out_sparse_csr(
    const at::sparse_csr::SparseCsrTensor& mat1,
    const Tensor& mat2,
    const Scalar& beta,
    const Scalar& alpha,
    const Tensor& result);

void addmv_out_sparse_csr(
    const at::sparse_csr::SparseCsrTensor& mat,
    const Tensor& vec,
    const Scalar& beta,
    const Scalar& alpha,
    const Tensor& result);

<<<<<<< HEAD
=======
void add_out_sparse_csr(
    const at::sparse_csr::SparseCsrTensor& mat1,
    const at::sparse_csr::SparseCsrTensor& mat2,
    const Scalar& alpha,
    const Scalar& beta,
    const at::sparse_csr::SparseCsrTensor& result);

void triangular_solve_out_sparse_csr(
    const at::sparse_csr::SparseCsrTensor& A,
    const Tensor& B,
    const Tensor& X,
    bool upper,
    bool transpose,
    bool unitriangular);

>>>>>>> 0b2f68ea
} // namespace cuda
} // namespace impl
} // namespace sparse
} // namespace native
} // namespace at<|MERGE_RESOLUTION|>--- conflicted
+++ resolved
@@ -24,8 +24,6 @@
     const Scalar& alpha,
     const Tensor& result);
 
-<<<<<<< HEAD
-=======
 void add_out_sparse_csr(
     const at::sparse_csr::SparseCsrTensor& mat1,
     const at::sparse_csr::SparseCsrTensor& mat2,
@@ -41,7 +39,6 @@
     bool transpose,
     bool unitriangular);
 
->>>>>>> 0b2f68ea
 } // namespace cuda
 } // namespace impl
 } // namespace sparse
